--- conflicted
+++ resolved
@@ -1,15 +1,8 @@
-<<<<<<< HEAD
-import React, { useState } from 'react';
-import { supabase } from '../../../backend/api/supabaseClientIsolated';
-import useToast from '../../core/hooks/useToast';
-import styles from './DataMigration.module.css';
-=======
 import React, { useState } from "react";
 import Card from "../../shared/components/Card";
 import { resolveSupabaseClient } from "../../integrations/supabase/client";
 import useToast from "../../core/hooks/useToast";
 import styles from "./DataMigration.module.css";
->>>>>>> 358606cd
 
 export default function DataMigration() {
   const [isLoading, setIsLoading] = useState(false);
