/**
 * @module useUserSession
 * @description A custom React hook that manages user session state and authentication.
 * Handles user login/logout and persists user data in both localStorage and Supabase.
 *
 * @example
 * // Using the hook in a component
 * const { userName, isLoggedIn, error, login, logout } = useUserSession();
 *
 * // Login a user
 * await login('JohnDoe');
 *
 * // Logout
 * await logout();
 *
 * @returns {Object} Session management object
 * @property {string} userName - Current user's username
 * @property {boolean} isLoggedIn - Whether a user is currently logged in
 * @property {string|null} error - Any error message from login/logout operations
 * @property {Function} login - Async function to log in a user
 * @property {Function} logout - Async function to log out the current user
 */

import { useState, useEffect, useCallback } from 'react';
import { supabase } from '../supabase/supabaseClient';
import devLog from '../utils/logger';


function useUserSession() {
  // Initialize state with localStorage value immediately
  const [userName, setUserName] = useState(() => {
    try {
      return localStorage.getItem("catNamesUser") || "";
    } catch (error) {
      console.error("Error reading from localStorage:", error);
      return "";
    }
  });
  const [isLoggedIn, setIsLoggedIn] = useState(() => Boolean(userName));
  const [error, setError] = useState(null);
  const [isInitialized, setIsInitialized] = useState(false);

  // Initialize session state
  useEffect(() => {
    const initializeSession = async () => {
      try {
        const storedUser = localStorage.getItem("catNamesUser");
        if (storedUser) {
          devLog('Found stored user:', storedUser);
<<<<<<< HEAD
          // Check if the stored user exists in the database
=======
          // Check if user exists in database
>>>>>>> 3906b7cb
          const { data, error: dbError } = await supabase
            .from("app_users")
            .select("user_name")
            .eq("user_name", storedUser)
            .single();

          if (dbError || !data) {
            console.warn("Stored user not found in database, clearing session");
            localStorage.removeItem("catNamesUser");
            setUserName("");
            setIsLoggedIn(false);
          } else {
            setUserName(storedUser);
            setIsLoggedIn(true);
          }
        }
      } catch (error) {
        console.error("Session initialization error:", error);
      } finally {
        setIsInitialized(true);
      }
    };

    initializeSession();
  }, []);

  /**
   * Logs in a user with the given name
   * @param {string} name - The username to login with
   * @throws {Error} If the name is invalid or if there's a database error
   */
  const login = useCallback(async (name) => {
    try {
      devLog('Attempting to login with name:', name);
      
      if (!name || typeof name !== 'string' || name.trim() === '') {
        throw new Error('Please enter a valid name');

      }

      const trimmedName = name.trim();

      // Create/update user in app_users table
      const { error: upsertError } = await supabase.from("app_users").upsert(
        {
          user_name: trimmedName,
          created_at: new Date().toISOString(),
        },
        {
          onConflict: "user_name",
          returning: "minimal",
        },
      );

      if (upsertError) {
        throw upsertError;
      }

      localStorage.setItem("catNamesUser", trimmedName);
      setUserName(trimmedName);
      setIsLoggedIn(true);
      setError(null);
      
      devLog('Login successful. Current user:', trimmedName);

    } catch (err) {
      console.error("Login error:", err);
      setError(err.message);
      throw err;
    }
  }, []);

  /**
   * Logs out the current user
   * Clears local storage and resets session state
   */
  const logout = useCallback(async () => {
    devLog('Logging out user:', userName);
    localStorage.removeItem('catNamesUser');
    setUserName('');
    setIsLoggedIn(false);
    setError(null);
    devLog('Logout complete');

  }, [userName]);

  // Add a debug log whenever userName changes
  useEffect(() => {
    devLog('Current user session state:', {

      userName,
      isLoggedIn,
      error,
    });
  }, [userName, isLoggedIn, error]);

  return {
    userName,
    isLoggedIn,
    error,
    login,
    logout,
    isInitialized,
  };
}

export default useUserSession;<|MERGE_RESOLUTION|>--- conflicted
+++ resolved
@@ -47,11 +47,7 @@
         const storedUser = localStorage.getItem("catNamesUser");
         if (storedUser) {
           devLog('Found stored user:', storedUser);
-<<<<<<< HEAD
-          // Check if the stored user exists in the database
-=======
-          // Check if user exists in database
->>>>>>> 3906b7cb
+
           const { data, error: dbError } = await supabase
             .from("app_users")
             .select("user_name")
