import { useState, useEffect, useCallback, useMemo, useRef } from "react";
import { PreferenceSorter } from "../components/Tournament/PreferenceSorter";
import EloRating from "../components/Tournament/EloRating";
import useLocalStorage from "./useLocalStorage";
import useUserSession from "./useUserSession";
import { computeRating } from "../utils/tournamentUtils";

/**
 * Custom hook for managing tournament state and logic
 * @param {Object} params - Tournament parameters
 * @param {Array} params.names - Array of names to compete in tournament
 * @param {Object} params.existingRatings - Existing ratings for names
 * @param {Function} params.onComplete - Callback when tournament completes
 * @returns {Object} Tournament state and handlers
 */
export function useTournament({
  names = [],
  existingRatings = {},
  onComplete,
}) {
<<<<<<< HEAD
  if (process.env.NODE_ENV === "development") {
    // * Log once per mount for sanity; avoid flooding on every render
    // eslint-disable-next-line no-console
    console.debug("[DEV] 🎮 useTournament: mount");
=======
  const didLogMountRef = useRef(false);
  if (process.env.NODE_ENV === 'development' && !didLogMountRef.current) {
    // * Log once per component instance, even under StrictMode double-invoke
    // eslint-disable-next-line no-console
    console.debug('[DEV] 🎮 useTournament: mount');
    didLogMountRef.current = true;
>>>>>>> 55f58b1e
  }

  const { userName } = useUserSession();

  // * Tournament state management
  const [tournamentState, setTournamentState] = useState({
    currentMatch: null,
    isTransitioning: false,
    roundNumber: 1,
    currentMatchNumber: 1,
    totalMatches: 0,
    canUndo: false,
    currentRatings: existingRatings,
    isError: false,
    sorter: null,
  });

  // * Helper function to update tournament state
  const updateTournamentState = useCallback((updates) => {
    setTournamentState((prev) => ({ ...prev, ...updates }));
  }, []);

  // * Destructure state for easier access
  const {
    currentMatch,
    isTransitioning,
    roundNumber,
    currentMatchNumber,
    totalMatches,
    canUndo,
    currentRatings,
    isError,
    sorter,
  } = tournamentState;

  // * Persistent storage setup
  const tournamentId = useMemo(() => {
    const sortedNames = [...names]
      .map((n) => n.name)
      .sort()
      .join("-");
    const userPrefix = userName || "anonymous";
    return `tournament-${userPrefix}-${sortedNames}`;
  }, [names, userName]);

  const [persistentState, setPersistentState] = useLocalStorage(tournamentId, {
    matchHistory: [],
    currentRound: 1,
    currentMatch: 1,
    totalMatches: 0,
    userName: userName || "anonymous",
    lastUpdated: Date.now(),
    namesKey: "",
  });

  // * Update persistent state helper
  const updatePersistentState = useCallback(
    (updates) => {
      setPersistentState((prev) => ({
        ...prev,
        ...updates,
        lastUpdated: Date.now(),
        userName: userName || "anonymous",
      }));
    },
    [userName, setPersistentState],
  );

  // * Tournament initialization logic
  const lastInitKeyRef = useRef("");
  const initializeTournament = useCallback(async () => {
    // Guard invalid input
    if (!Array.isArray(names) || names.length < 2) return;

    const namesKey = names.map((n) => n.id || n.name).join(",");

    // Skip re-init when names set is unchanged
    if (lastInitKeyRef.current === namesKey) return;
    lastInitKeyRef.current = namesKey;
    const nameStrings = names.map((n) => n.name);
    const newSorter = new PreferenceSorter(nameStrings);

    // * Calculate estimated matches
    const estimatedMatches =
      names.length === 2
        ? 1
        : Math.ceil(names.length * Math.log2(names.length));

    // * Reset tournament state
    updateTournamentState({
      sorter: newSorter,
      totalMatches: estimatedMatches,
      currentMatchNumber: 1,
      roundNumber: 1,
      canUndo: false,
      currentRatings: existingRatings,
      isError: false,
    });

    // * Update persistent state
    updatePersistentState({
      matchHistory: [],
      currentRound: 1,
      currentMatch: 1,
      totalMatches: estimatedMatches,
      namesKey,
    });

    // * Set up first match
    if (names.length >= 2) {
      const left = names[0];
      const right = names[1];
      updateTournamentState({ currentMatch: { left, right } });
    }
  }, [names, existingRatings, updateTournamentState, updatePersistentState]);

  // * Reset tournament state when user changes
  useEffect(() => {
    if (persistentState.userName !== (userName || "anonymous")) {
      updatePersistentState({
        matchHistory: [],
        currentRound: 1,
        currentMatch: 1,
        totalMatches: 0,
        userName: userName || "anonymous",
        namesKey: "",
      });
    }
  }, [userName, persistentState.userName, updatePersistentState]);

  // * Initialize tournament when names change
  useEffect(() => {
    initializeTournament();
  }, [initializeTournament]);

  // * Validate names array
  // * Treat empty arrays as a loading state (not an error) to avoid noisy logs during initialization
  useEffect(() => {
    const invalid = !Array.isArray(names) || (names.length > 0 && names.length < 2);
    if (invalid !== isError) {
      if (invalid && process.env.NODE_ENV === "development") {
        // eslint-disable-next-line no-console
        console.warn("[DEV] 🎮 useTournament: Invalid names array detected");
      }
      updateTournamentState({ isError: invalid });
    }
  }, [names, isError, updateTournamentState]);

  // * Cleanup on unmount
  useEffect(() => {
    return () => {
      updateTournamentState({
        currentMatch: null,
        isTransitioning: false,
        currentMatchNumber: 1,
        roundNumber: 1,
      });
    };
  }, [updateTournamentState]);

  // * Rating calculation logic
  const getCurrentRatings = useCallback(() => {
    const countPlayerVotes = (playerName, outcome) => {
      return persistentState.matchHistory.filter((vote) => {
        const { left, right } = vote.match;
        if (outcome === "win") {
          return (
            (left.name === playerName && vote.result === "left") ||
            (right.name === playerName && vote.result === "right")
          );
        }
        if (outcome === "loss") {
          return (
            (left.name === playerName && vote.result === "right") ||
            (right.name === playerName && vote.result === "left")
          );
        }
        return false;
      }).length;
    };

    return names.map((name) => {
      const existingData =
        typeof currentRatings[name.name] === "object"
          ? currentRatings[name.name]
          : { rating: currentRatings[name.name] || 1500, wins: 0, losses: 0 };

      const wins = countPlayerVotes(name.name, "win");
      const losses = countPlayerVotes(name.name, "loss");
      const position = wins;

      const finalRating = computeRating(
        existingData.rating,
        position,
        names.length,
        currentMatchNumber,
        totalMatches,
      );

      return {
        name: name.name,
        rating: finalRating,
        wins: existingData.wins + wins,
        losses: existingData.losses + losses,
        confidence: currentMatchNumber / totalMatches,
      };
    });
  }, [
    names,
    currentRatings,
    persistentState.matchHistory,
    currentMatchNumber,
    totalMatches,
  ]);

  // * Vote handling logic
  const handleVote = useCallback(
    (result) => {
      if (isTransitioning || isError || !currentMatch) {
        return;
      }

      try {
        updateTournamentState({ isTransitioning: true });

        // * Convert vote to preference value and Elo outcome
        const { voteValue, eloOutcome } = convertVoteToOutcome(result);

        // * Get current ratings
        const leftName = currentMatch.left.name;
        const rightName = currentMatch.right.name;
        const leftRating = currentRatings[leftName]?.rating || 1500;
        const rightRating = currentRatings[rightName]?.rating || 1500;

        // * Calculate new Elo ratings
        const leftStats = {
          winsA: currentRatings[leftName]?.wins || 0,
          lossesA: currentRatings[leftName]?.losses || 0,
          winsB: currentRatings[rightName]?.wins || 0,
          lossesB: currentRatings[rightName]?.losses || 0,
        };

        const {
          newRatingA: updatedLeftRating,
          newRatingB: updatedRightRating,
          winsA: newLeftWins,
          lossesA: newLeftLosses,
          winsB: newRightWins,
          lossesB: newRightLosses,
        } = EloRating.calculateNewRatings(
          leftRating,
          rightRating,
          eloOutcome,
          leftStats,
        );

        // * Update PreferenceSorter
        if (sorter) {
          sorter.addPreference(leftName, rightName, voteValue);
        }

        // * Create vote data
        const voteData = createVoteData({
          result: voteValue,
          matchNumber: currentMatchNumber,
          currentMatch,
          eloOutcome,
          leftRating,
          rightRating,
          updatedLeftRating,
          updatedRightRating,
          userName,
        });

        // * Update persistent state
        updatePersistentState((prev) => ({
          ...prev,
          matchHistory: [...prev.matchHistory, voteData],
          currentMatch: currentMatchNumber + 1,
        }));

        // * Update current ratings
        updateTournamentState({
          currentRatings: {
            ...currentRatings,
            [leftName]: {
              ...currentRatings[leftName],
              rating: updatedLeftRating,
              wins: newLeftWins,
              losses: newLeftLosses,
            },
            [rightName]: {
              ...currentRatings[rightName],
              rating: updatedRightRating,
              wins: newRightWins,
              losses: newRightLosses,
            },
          },
          canUndo: true,
        });

        // * Check if tournament is complete
        if (currentMatchNumber >= totalMatches) {
          const finalRatings = getCurrentRatings();
          onComplete(finalRatings);
          return;
        }

        // * Move to next match
        updateTournamentState({
          currentMatchNumber: currentMatchNumber + 1,
        });

        // * Update round number if needed
        if (names.length > 2) {
          const matchesPerRound = Math.ceil(names.length / 2);
          if (currentMatchNumber % matchesPerRound === 0) {
            const newRound = roundNumber + 1;
            updateTournamentState({ roundNumber: newRound });
            updatePersistentState({ currentRound: newRound });
          }
        }

        // * Set up next match
        const nextMatch = getNextMatch(names, sorter, currentMatchNumber + 1);
        if (nextMatch) {
          updateTournamentState({ currentMatch: nextMatch });
        }

        // * Clear transition state after delay
        const timeoutId = setTimeout(() => {
          updateTournamentState({ isTransitioning: false });
        }, 500);

        return () => clearTimeout(timeoutId);
      } catch (error) {
        console.error("Vote handling error:", error);
        updateTournamentState({
          isError: true,
          isTransitioning: false,
        });
      }
    },
    [
      isTransitioning,
      isError,
      currentMatch,
      currentMatchNumber,
      totalMatches,
      names.length,
      roundNumber,
      currentRatings,
      sorter,
      onComplete,
      getCurrentRatings,
      updateTournamentState,
      updatePersistentState,
      userName,
    ],
  );

  // * Undo functionality
  const handleUndo = useCallback(() => {
    if (
      isTransitioning ||
      !canUndo ||
      persistentState.matchHistory.length === 0
    ) {
      return;
    }

    updateTournamentState({ isTransitioning: true });

    const lastVote =
      persistentState.matchHistory[persistentState.matchHistory.length - 1];

    updateTournamentState({
      currentMatch: lastVote.match,
      currentMatchNumber: lastVote.matchNumber,
    });

    updatePersistentState({
      matchHistory: persistentState.matchHistory.slice(0, -1),
    });

    if (sorter) {
      sorter.undoLastPreference();
    }

    // * Update round number if needed
    if (currentMatchNumber % Math.ceil(names.length / 2) === 1) {
      updateTournamentState({ roundNumber: roundNumber - 1 });
    }

    updateTournamentState({
      canUndo: persistentState.matchHistory.length > 1,
    });

    setTimeout(() => {
      updateTournamentState({ isTransitioning: false });
    }, 500);
  }, [
    isTransitioning,
    canUndo,
    persistentState.matchHistory,
    names.length,
    sorter,
    currentMatchNumber,
    roundNumber,
    updateTournamentState,
    updatePersistentState,
  ]);

  // * Calculate progress
  const progress = Math.round((currentMatchNumber / totalMatches) * 100);

  // * Return error state if there's an error
  if (isError) {
    return {
      currentMatch: null,
      handleVote: () => {},
      progress: 0,
      roundNumber: 0,
      currentMatchNumber: 0,
      totalMatches: 0,
      matchHistory: [],
      getCurrentRatings: () => [],
      isError: true,
      userName: persistentState.userName,
    };
  }

  // * Return tournament state and handlers
  return {
    currentMatch,
    isTransitioning,
    roundNumber,
    currentMatchNumber,
    totalMatches,
    progress,
    handleVote,
    handleUndo,
    canUndo,
    getCurrentRatings,
    isError,
    matchHistory: persistentState.matchHistory,
    userName: persistentState.userName,
  };
}

// * Helper functions

/**
 * Convert vote result to preference value and Elo outcome
 * @param {string} result - Vote result ('left', 'right', 'both', 'none')
 * @returns {Object} Object containing voteValue and eloOutcome
 */
function convertVoteToOutcome(result) {
  switch (result) {
    case "left":
      return { voteValue: -1, eloOutcome: "left" };
    case "right":
      return { voteValue: 1, eloOutcome: "right" };
    case "both":
      return {
        voteValue: Math.random() * 0.1 - 0.05,
        eloOutcome: "both",
      };
    case "none":
      return {
        voteValue: Math.random() * 0.06 - 0.03,
        eloOutcome: "none",
      };
    default:
      return { voteValue: 0, eloOutcome: "none" };
  }
}

/**
 * Create vote data object
 * @param {Object} params - Vote parameters
 * @returns {Object} Vote data object
 */
function createVoteData({
  result,
  matchNumber,
  currentMatch,
  eloOutcome,
  leftRating,
  rightRating,
  updatedLeftRating,
  updatedRightRating,
  userName,
}) {
  return {
    matchNumber,
    result,
    timestamp: Date.now(),
    userName: userName || "anonymous",
    match: {
      left: {
        name: currentMatch.left.name,
        description: currentMatch.left.description || "",
        won: eloOutcome === "left" || eloOutcome === "both",
      },
      right: {
        name: currentMatch.right.name,
        description: currentMatch.right.description || "",
        won: eloOutcome === "right" || eloOutcome === "both",
      },
    },
    ratings: {
      before: {
        left: leftRating,
        right: rightRating,
      },
      after: {
        left: updatedLeftRating,
        right: updatedRightRating,
      },
    },
  };
}

/**
 * Get the next match for the tournament
 * @param {Array} names - Array of names
 * @param {PreferenceSorter} sorter - Preference sorter instance
 * @param {number} matchNumber - Current match number
 * @returns {Object|null} Next match object or null if no more matches
 */
function getNextMatch(names, sorter, _matchNumber) {
  if (!sorter || names.length <= 2) {
    return null;
  }

  try {
    const nextMatch = sorter.getNextMatch();
    if (nextMatch) {
      return {
        left: names.find((n) => n.name === nextMatch.left) || nextMatch.left,
        right: names.find((n) => n.name === nextMatch.right) || nextMatch.right,
      };
    }
  } catch (error) {
    console.warn("Could not get next match from sorter:", error);
  }

  return null;
}<|MERGE_RESOLUTION|>--- conflicted
+++ resolved
@@ -18,19 +18,13 @@
   existingRatings = {},
   onComplete,
 }) {
-<<<<<<< HEAD
-  if (process.env.NODE_ENV === "development") {
-    // * Log once per mount for sanity; avoid flooding on every render
+  const didLogMountRef = useRef(false);
+  if (process.env.NODE_ENV === "development" && !didLogMountRef.current) {
+    // * Log once per component instance, even under StrictMode double-invoke
     // eslint-disable-next-line no-console
     console.debug("[DEV] 🎮 useTournament: mount");
-=======
-  const didLogMountRef = useRef(false);
-  if (process.env.NODE_ENV === 'development' && !didLogMountRef.current) {
-    // * Log once per component instance, even under StrictMode double-invoke
-    // eslint-disable-next-line no-console
-    console.debug('[DEV] 🎮 useTournament: mount');
     didLogMountRef.current = true;
->>>>>>> 55f58b1e
+  }
   }
 
   const { userName } = useUserSession();
