/**
 * @module authUtils
 * @description Utilities for authentication and authorization checks with role-based access control
 */

<<<<<<< HEAD
import { supabase } from '../../../backend/api/supabaseClientIsolated';
=======
import { resolveSupabaseClient } from '@/integrations/supabase/client';
>>>>>>> 358606cd

/**
 * User roles hierarchy (higher number = more permissions)
 */
export const USER_ROLES = {
  USER: 'user',
  MODERATOR: 'moderator',
  ADMIN: 'admin'
};

const ROLE_PRIORITY = {
  [USER_ROLES.USER]: 0,
  [USER_ROLES.MODERATOR]: 1,
  [USER_ROLES.ADMIN]: 2
};

const ROLE_SOURCES = ['user_roles', 'cat_app_users'];

const clientStateMap = new WeakMap();

const getClientState = (client) => {
  if (!client || (typeof client !== 'object' && typeof client !== 'function')) {
    return {
      canUseRoleRpc: false,
      preferredRoleSource: ROLE_SOURCES[0],
      disabledSources: new Set()
    };
  }

  let state = clientStateMap.get(client);

  if (!state) {
    state = {
      canUseRoleRpc: true,
      preferredRoleSource: ROLE_SOURCES[0],
      disabledSources: new Set()
    };
    clientStateMap.set(client, state);
  }

  return state;
};

const markSourceSuccessful = (state, source) => {
  if (!state) return;
  state.disabledSources.delete(source);
  state.preferredRoleSource = source;
};

const markSourceUnavailable = (state, source) => {
  if (!state) return;
  state.disabledSources.add(source);

  if (state.preferredRoleSource === source) {
    const fallback = ROLE_SOURCES.find(
      (candidate) => candidate !== source && !state.disabledSources.has(candidate)
    );

    if (fallback) {
      state.preferredRoleSource = fallback;
    }
  }
};

const getRoleSourceOrder = (state) => {
  if (!state) return [...ROLE_SOURCES];

  const orderedSources = new Set();

  const preferred =
    state.preferredRoleSource && !state.disabledSources.has(state.preferredRoleSource)
      ? state.preferredRoleSource
      : ROLE_SOURCES.find((source) => !state.disabledSources.has(source));

  if (preferred) {
    orderedSources.add(preferred);
  } else if (state.preferredRoleSource) {
    orderedSources.add(state.preferredRoleSource);
  }

  for (const source of ROLE_SOURCES) {
    if (!state.disabledSources.has(source)) {
      orderedSources.add(source);
    }
  }

  for (const source of ROLE_SOURCES) {
    orderedSources.add(source);
  }

  return [...orderedSources];
};

const normalizeStatusCode = (value) => {
  if (typeof value === 'number' && Number.isFinite(value)) {
    return value;
  }

  if (typeof value === 'string') {
    const numericMatch = value.match(/\d{3}/);
    if (numericMatch) {
      return Number.parseInt(numericMatch[0], 10);
    }
  }

  return null;
};

const extractErrorMetadata = (error) => {
  const statuses = new Set();
  const codes = new Set();
  const messages = new Set();

  const stack = [error];
  const visited = new Set();

  while (stack.length) {
    const current = stack.pop();

    if (current == null) {
      continue;
    }

    if (typeof current === 'string') {
      messages.add(current);
      continue;
    }

    if (typeof current !== 'object') {
      continue;
    }

    if (visited.has(current)) {
      continue;
    }

    visited.add(current);

    if (Array.isArray(current)) {
      for (const entry of current) {
        stack.push(entry);
      }
      continue;
    }

    const candidateStatuses = [
      current.status,
      current.statusCode,
      current.status_code,
      current.responseStatus,
      current.statusText,
      current.response?.status,
      current.response?.statusCode,
      current.response?.status_code,
      current.response?.response?.status,
      current.response?.error?.status,
      current.error?.status,
      current.error?.statusCode,
      current.error?.status_code,
      current.originalError?.status,
      current.originalError?.statusCode,
      current.originalError?.status_code,
      current.data?.status,
      current.data?.statusCode,
      current.data?.status_code
    ];

    for (const candidate of candidateStatuses) {
      const normalized = normalizeStatusCode(candidate);
      if (normalized != null) {
        statuses.add(normalized);
      }
    }

    const candidateCodes = [
      current.code,
      current.sqlState,
      current.error?.code,
      current.response?.code,
      current.response?.error?.code,
      current.data?.code,
      current.originalError?.code
    ];

    for (const candidate of candidateCodes) {
      if (candidate == null) continue;
      const normalized = String(candidate).trim().toUpperCase();
      if (normalized) {
        codes.add(normalized);
      }
    }

    const messageKeys = [
      'message',
      'error',
      'error_description',
      'errorMessage',
      'error_message',
      'hint',
      'details',
      'detail',
      'description',
      'body',
      'msg',
      'responseText'
    ];

    for (const key of messageKeys) {
      const value = current[key];
      if (typeof value === 'string') {
        messages.add(value);
      }
    }

    for (const value of Object.values(current)) {
      if (value && typeof value === 'object') {
        stack.push(value);
      } else if (typeof value === 'string') {
        messages.add(value);
      }
    }
  }

  return {
    statuses: [...statuses],
    codes: [...codes],
    messages: [...messages].map((message) => message.toLowerCase())
  };
};

const normalizeRole = (role) => role?.toLowerCase?.() ?? null;

const isMissingResourceError = (error) => {
  if (!error) return false;
  const { statuses, codes, messages } = extractErrorMetadata(error);

  const normalizedStatuses = statuses
    .map((value) => normalizeStatusCode(value))
    .filter((value) => value != null);

  const normalizedCodes = codes
    .map((value) => String(value).trim().toUpperCase())
    .filter((value) => value.length > 0);

  const statusIndicatesMissing = normalizedStatuses.some((value) =>
    value === 404 || value === 410
  );

  const knownMissingCodes = new Set([
    '404',
    'PGRST301',
    'PGRST303',
    'PGRST304',
    'PGRST404',
    '42P01',
    '42704',
    '42883'
  ]);

  const codeIndicatesMissing = normalizedCodes.some((value) => knownMissingCodes.has(value));

  const missingMessagePatterns = [
    'does not exist',
    'not found',
    'missing from the schema',
    'undefined table',
    'undefined function',
    'unknown function',
    'no function matches the given name and argument types',
    'relation "'
  ];

  const messageIndicatesMissing = messages.some((message) =>
    missingMessagePatterns.some((pattern) => message.includes(pattern))
  );

  return statusIndicatesMissing || codeIndicatesMissing || messageIndicatesMissing;
};

const isRpcParameterMismatchError = (error) => {
  if (!error) return false;

  const { codes, messages } = extractErrorMetadata(error);

  const mismatchCodes = new Set(['42883', '42703']);

  if (codes.some((value) => mismatchCodes.has(value))) {
    return true;
  }

  const parameterMismatchPatterns = [
    'missing required input parameter',
    'unexpected parameter',
    'unexpected key',
    'invalid parameter',
    'invalid input syntax',
    'required parameter',
    'function has_role('
  ];

  return messages.some((message) =>
    parameterMismatchPatterns.some((pattern) => message.includes(pattern))
  );
};

const isUuid = (value) =>
  typeof value === 'string' &&
  /^[0-9a-f]{8}-[0-9a-f]{4}-[1-5][0-9a-f]{3}-[89ab][0-9a-f]{3}-[0-9a-f]{12}$/i.test(value);

const compareRoles = (currentRole, requiredRole) => {
  const current = ROLE_PRIORITY[normalizeRole(currentRole)] ?? -1;
  const required = ROLE_PRIORITY[normalizeRole(requiredRole)] ?? Number.POSITIVE_INFINITY;

  return current >= required;
};

const fetchRoleFromSource = async (activeSupabase, userName, source, state) => {
  if (!activeSupabase) return { role: null, handled: true };

  const trimmedUserName = userName.trim?.() ?? userName;

  if (source === 'user_roles') {
    const { data, error } = await activeSupabase
      .from('user_roles')
      .select('role')
      .eq('user_name', trimmedUserName)
      .order('role', { ascending: false })
      .limit(1)
      .maybeSingle();

    if (error) {
      if (isMissingResourceError(error)) {
        markSourceUnavailable(state, source);
        return { role: null, handled: true };
      }
      throw error;
    }

    markSourceSuccessful(state, source);

    return { role: data?.role ?? null, handled: false };
  }

  const { data, error } = await activeSupabase
    .from('cat_app_users')
    .select('user_role')
    .eq('user_name', trimmedUserName)
    .maybeSingle();

  if (error) {
    if (isMissingResourceError(error)) {
      markSourceUnavailable(state, source);
      return { role: null, handled: true };
    }
    throw error;
  }

  markSourceSuccessful(state, source);

  return { role: data?.user_role ?? null, handled: false };
};

const fetchUserRole = async (activeSupabase, userName) => {
  const state = getClientState(activeSupabase);
  const sources = getRoleSourceOrder(state);

  for (const source of sources) {
    try {
      const result = await fetchRoleFromSource(activeSupabase, userName, source, state);
      if (result?.handled) {
        continue;
      }
      if (result?.role) {
        return normalizeRole(result.role);
      }
    } catch (error) {
      console.error(`Error fetching user role from Supabase source "${source}":`, error);
      continue;
    }
  }

  return null;
};

/**
 * Checks if a user has admin privileges using role-based authentication
 * @param {string} userIdOrName - The user ID or username to check
 * @returns {Promise<boolean>} True if user is an admin
 */
export async function isUserAdmin(userIdOrName) {
  // * Handle case-insensitive admin check for Aaron
  if (userIdOrName && userIdOrName.toLowerCase() === 'aaron') {
    // * Hardcoded fallback for Aaron to handle case sensitivity issues
    console.log('🔍 Using hardcoded admin check for Aaron');
    return true;
  }

  return hasRole(userIdOrName, USER_ROLES.ADMIN);
}

/**
 * Checks if a user has a specific role or higher
 * @param {string} userName - The username to check
 * @param {string} requiredRole - The minimum role required
 * @returns {Promise<boolean>} True if user has the required role or higher
 */
export async function hasRole(userName, requiredRole) {
  if (!userName || !requiredRole) return false;

  const activeSupabase = await resolveSupabaseClient();

  if (!activeSupabase) {
    console.warn('Supabase client is not configured. Role check will default to false.');
    return false;
  }

  try {
    const trimmedUserName = userName.trim?.() ?? userName;
    const normalizedRequiredRole = normalizeRole(requiredRole);
    const state = getClientState(activeSupabase);

    if (!normalizedRequiredRole) {
      return false;
    }

    // * Handle case-insensitive admin check for Aaron
    if (trimmedUserName.toLowerCase() === 'aaron' && normalizedRequiredRole === 'admin') {
      console.log('🔍 Using hardcoded admin check for Aaron in hasRole');
      return true;
    }

    if (state?.canUseRoleRpc) {
      const rpcPayloads = [
        { _user_name: trimmedUserName, _role: normalizedRequiredRole }
      ];

      if (isUuid(trimmedUserName)) {
        rpcPayloads.push({ _user_id: trimmedUserName, _role: normalizedRequiredRole });
      }

      let lastRpcError = null;

      for (const payload of rpcPayloads) {
        const { data, error } = await activeSupabase.rpc('has_role', payload);

        if (!error) {
          return data === true;
        }

        lastRpcError = error;

        if (isRpcParameterMismatchError(error)) {
          continue;
        }

        if (isMissingResourceError(error)) {
          state.canUseRoleRpc = false;
          break;
        }

        throw error;
      }

      if (lastRpcError && isMissingResourceError(lastRpcError)) {
        state.canUseRoleRpc = false;
      }
    }

    const userRole = await fetchUserRole(activeSupabase, trimmedUserName);
    if (!userRole) {
      return false;
    }

    return compareRoles(userRole, normalizedRequiredRole);
  } catch (error) {
    console.error('Error checking user role:', error);
    return false;
  }
}

/**
 * Gets the current user's role
 * @param {string} userName - The username to check
 * @returns {Promise<string|null>} The user's role or null if not found
 */
export async function getUserRole(userName) {
  if (!userName) return null;

  const activeSupabase = await resolveSupabaseClient();

  if (!activeSupabase) {
    console.warn('Supabase client is not configured. Using default user role.');
    return USER_ROLES.USER;
  }

  try {
    const trimmedUserName = userName.trim?.() ?? userName;
    const role = await fetchUserRole(activeSupabase, trimmedUserName);

    return role ?? USER_ROLES.USER;
  } catch (error) {
    console.error('Error getting user role:', error);
    return USER_ROLES.USER;
  }
}

/**
 * Gets the current authentication configuration
 * @returns {Object} Authentication configuration object
 */
export function getAuthConfig() {
  return {
    isRoleBased: true,
    supportedRoles: Object.values(USER_ROLES),
    version: '3.0.0',
    usesSupabaseAuth: true
  };
}

export default {
  isUserAdmin,
  hasRole,
  getUserRole,
  getAuthConfig
};<|MERGE_RESOLUTION|>--- conflicted
+++ resolved
@@ -3,11 +3,7 @@
  * @description Utilities for authentication and authorization checks with role-based access control
  */
 
-<<<<<<< HEAD
-import { supabase } from '../../../backend/api/supabaseClientIsolated';
-=======
 import { resolveSupabaseClient } from '@/integrations/supabase/client';
->>>>>>> 358606cd
 
 /**
  * User roles hierarchy (higher number = more permissions)
