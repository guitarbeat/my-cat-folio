<<<<<<< HEAD
import { supabase } from '../../../backend/api/supabaseClientIsolated';
=======
import { resolveSupabaseClient } from '@/integrations/supabase/client';
>>>>>>> 358606cd

/**
 * @module TournamentService
 * @description Service layer for tournament-related business logic.
 * Handles tournament creation, rating updates, and result processing.
 */

export class TournamentService {
  /**
   * * Creates a new tournament with the given names
   * @param {Array} names - Array of name objects with id, name, description
   * @param {Object} existingRatings - Current ratings for names
   * @returns {Array} Processed tournament names with ratings
   */
  static createTournament(names, existingRatings = {}) {
    return names.map((n) => ({
      id: n.id,
      name: n.name,
      description: n.description,
      rating: existingRatings[n.name]?.rating || 1500
    }));
  }

  /**
   * * Processes tournament completion and updates ratings
   * @param {Object} finalRatings - Final ratings after tournament
   * @param {Array} voteHistory - History of all votes
   * @param {string} userName - Current user name
   * @param {Object} existingRatings - Current ratings from database
   * @returns {Promise<Object>} Updated ratings object
   */
  static async processTournamentCompletion(
    finalRatings,
    voteHistory,
    userName,
    existingRatings = {}
  ) {
    try {
      // * Convert finalRatings to array if it's an object
      const ratingsArray = Array.isArray(finalRatings)
        ? finalRatings
        : Object.entries(finalRatings).map(([name, rating]) => ({
          name,
          rating
        }));

      // Build a quick lookup map for final ratings to avoid repeated .find calls
      const ratingMap = new Map(ratingsArray.map((r) => [r.name, r.rating]));

      // * Initialize tournament results for all names
      const tournamentResults = {};
      ratingsArray.forEach((rating) => {
        tournamentResults[rating.name] = { wins: 0, losses: 0 };
      });

      // * Process vote history to count wins and losses
      voteHistory.forEach((vote) => {
        const { match, result } = vote;
        const { left, right } = match;

        // * Initialize if not exists (safety check)
        if (!tournamentResults[left.name]) {
          tournamentResults[left.name] = { wins: 0, losses: 0 };
        }
        if (!tournamentResults[right.name]) {
          tournamentResults[right.name] = { wins: 0, losses: 0 };
        }

        // * Update based on numeric result
        if (result < -0.1) {
          // * left won (using threshold to account for floating point)
          tournamentResults[left.name].wins++;
          tournamentResults[right.name].losses++;
        } else if (result > 0.1) {
          // * right won
          tournamentResults[right.name].wins++;
          tournamentResults[left.name].losses++;
        }
        // * For values near 0 (both/none), we don't update wins/losses
      });

      const supabaseClient = await resolveSupabaseClient();

      if (!supabaseClient) {
        const updatedRatings = { ...existingRatings };
        Object.entries(tournamentResults).forEach(([name, results]) => {
          const finalRating = ratingMap.get(name) ?? 1500;
          const existing = updatedRatings[name] || { wins: 0, losses: 0 };
          updatedRatings[name] = {
            rating: Math.round(finalRating),
            wins: (existing.wins || 0) + results.wins,
            losses: (existing.losses || 0) + results.losses
          };
        });
        return updatedRatings;
      }

      // * Get name_ids from cat_name_options table
      const { data: nameOptions, error: nameError } = await supabaseClient
        .from('cat_name_options')
        .select('id, name')
        .in('name', Object.keys(tournamentResults));

      if (nameError) {
        throw new Error(`Failed to fetch names: ${nameError.message}`);
      }

      // * Create a map of name to name_id
      const nameToIdMap = nameOptions.reduce((acc, { id, name }) => {
        acc[name] = id;
        return acc;
      }, {});

      // * Prepare records for database update
      const recordsToUpsert = Object.entries(tournamentResults)
        .map(([name, results]) => {
          const name_id = nameToIdMap[name];
          if (!name_id) {
            console.warn(`No name_id found for ${name}`);
            return null;
          }

          // * Get the final rating for this name
          const finalRating = ratingMap.get(name) ?? 1500;

          // * Get existing rating data
          const existingRating = existingRatings[name] || {
            wins: 0,
            losses: 0
          };

          return {
            user_name: userName,
            name_id,
            rating: Math.round(finalRating),
            // * Add new wins/losses to existing totals
            wins: (existingRating.wins || 0) + results.wins,
            losses: (existingRating.losses || 0) + results.losses,
            updated_at: new Date().toISOString()
          };
        })
        .filter(Boolean);

      await TournamentService.upsertRatingRecords(recordsToUpsert);

      // * Return updated ratings for local state
      const updatedRatings = { ...existingRatings };
      const idToNameMap = new Map(
        nameOptions.map(({ id, name }) => [id, name])
      );
      recordsToUpsert.forEach((record) => {
        const name = idToNameMap.get(record.name_id);
        if (name) {
          updatedRatings[name] = {
            rating: record.rating,
            wins: record.wins,
            losses: record.losses
          };
        }
      });

      return updatedRatings;
    } catch (error) {
      console.error('Error in tournament completion:', error);
      throw error;
    }
  }

  /**
   * * Updates ratings for names
   * @param {Array} adjustedRatings - Array of rating objects
   * @param {string} userName - Current user name
   * @returns {Promise<Object>} Updated ratings object
   */
  static async updateRatings(adjustedRatings, userName) {
    try {
      const supabaseClient = await resolveSupabaseClient();

      if (!supabaseClient) {
        return adjustedRatings.reduce(
          (acc, { name, rating, wins = 0, losses = 0 }) => {
            acc[name] = {
              rating: Math.round(rating),
              wins,
              losses
            };
            return acc;
          },
          {}
        );
      }

      // * Convert array format to consistent object format
      const updatedRatings = adjustedRatings.reduce(
        (acc, { name, rating, wins = 0, losses = 0 }) => {
          acc[name] = {
            rating: Math.round(rating),
            wins,
            losses
          };
          return acc;
        },
        {}
      );

      // * Get name_ids in a single query
      const { data: nameOptions, error: nameError } = await supabaseClient
        .from('cat_name_options')
        .select('id, name')
        .in('name', Object.keys(updatedRatings));

      if (nameError) {
        throw nameError;
      }

      // * Create records for database update
      const recordsToUpsert = nameOptions.map(({ id, name }) => ({
        user_name: userName,
        name_id: id,
        rating: updatedRatings[name].rating,
        wins: updatedRatings[name].wins,
        losses: updatedRatings[name].losses,
        updated_at: new Date().toISOString()
      }));

      await TournamentService.upsertRatingRecords(recordsToUpsert);

      return updatedRatings;
    } catch (error) {
      console.error('Error updating ratings:', error);
      throw error;
    }
  }

  /**
   * * Helper to upsert rating records into the database
   * @param {Array} recordsToUpsert - Records ready for database upsert
   * @throws {Error} If no records provided or database operation fails
   */
  static async upsertRatingRecords(recordsToUpsert) {
    if (recordsToUpsert.length === 0) {
      throw new Error('No valid records to update');
    }

    const supabaseClient = await resolveSupabaseClient();

    if (!supabaseClient) {
      throw new Error('Supabase client is not configured');
    }

    const { error: upsertError } = await supabaseClient
      .from('cat_name_ratings')
      .upsert(recordsToUpsert, {
        onConflict: 'user_name,name_id',
        returning: 'minimal'
      });

    if (upsertError) {
      throw new Error(`Failed to update ratings: ${upsertError.message}`);
    }
  }

  /**
   * * Fetches all names and their ratings to generate the cat's name
   * @returns {Promise<string>} The cat's name made from all names ranked by rating
   */
  static async generateCatName() {
    try {
      const supabaseClient = await resolveSupabaseClient();

      // If Supabase is not available, return a default name with Woods
      if (!supabaseClient) {
        return 'Mystery Cat Woods';
      }

      // First get all names from cat_name_options
      const { data: allNames, error: namesError } = await supabaseClient
        .from('cat_name_options')
        .select('id, name')
        .order('name');

      if (namesError) {
        throw namesError;
      }

      if (!allNames || allNames.length === 0) {
        return 'Mystery Cat';
      }

      // Get hidden name IDs
      const { data: hiddenData, error: hiddenError } = await supabaseClient
        .from('cat_name_ratings')
        .select('name_id')
        .eq('is_hidden', true);

      if (hiddenError) {
        throw hiddenError;
      }

      const hiddenIds = new Set(hiddenData?.map((item) => item.name_id) || []);

      // Filter out hidden names
      const visibleNames = allNames.filter((name) => !hiddenIds.has(name.id));

      if (visibleNames.length === 0) {
        return 'Mystery Cat';
      }

      // Get ratings for visible names
      const { data: ratingsData, error: ratingsError } = await supabaseClient
        .from('cat_name_ratings')
        .select(
          `
          name_id,
          rating,
          cat_name_options (
            name
          )
        `
        )
        .in(
          'name_id',
          visibleNames.map((n) => n.id)
        )
        .or('is_hidden.is.null,is_hidden.eq.false')
        .order('rating', { ascending: false });

      if (ratingsError) {
        throw ratingsError;
      }

      // If no ratings data, use all visible names
      if (!ratingsData || ratingsData.length === 0) {
        const fallbackName = visibleNames.map((n) => n.name).join(' ');
        return fallbackName ? `${fallbackName} Woods` : 'Mystery Cat Woods';
      }

      // Sort by rating (highest to lowest) and extract names
      const sortedNames = ratingsData
        .map((item) => item.cat_name_options?.name)
        .filter((name) => name) // Remove any null/undefined names
        .join(' ');

      // Append "Woods" as the last name
      const finalName =
        sortedNames || visibleNames.map((n) => n.name).join(' ');
      return finalName ? `${finalName} Woods` : 'Mystery Cat Woods';
    } catch (error) {
      console.error('Error generating cat name:', error);
      return 'Mystery Cat Woods';
    }
  }

  /**
   * * Fetches individual name statistics for the generated cat name
   * @returns {Promise<Array>} Array of name objects with their stats
   */
  static async getCatNameStats() {
    try {
      const supabaseClient = await resolveSupabaseClient();

      if (!supabaseClient) {
        return [];
      }

      // First get all names from cat_name_options
      const { data: allNames, error: namesError } = await supabaseClient
        .from('cat_name_options')
        .select('id, name, description, categories')
        .order('name');

      if (namesError) {
        throw namesError;
      }

      if (!allNames || allNames.length === 0) {
        return [];
      }

      // Get hidden name IDs
      const { data: hiddenData, error: hiddenError } = await supabaseClient
        .from('cat_name_ratings')
        .select('name_id')
        .eq('is_hidden', true);

      if (hiddenError) {
        throw hiddenError;
      }

      const hiddenIds = new Set(hiddenData?.map((item) => item.name_id) || []);

      // Filter out hidden names
      const visibleNames = allNames.filter((name) => !hiddenIds.has(name.id));

      if (visibleNames.length === 0) {
        return [];
      }

      // Get ratings for visible names (no JOIN to avoid duplicates)
      const { data: ratingsData, error: ratingsError } = await supabaseClient
        .from('cat_name_ratings')
        .select('name_id, rating, wins, losses')
        .in('name_id', visibleNames.map((n) => n.id))
        .or('is_hidden.is.null,is_hidden.eq.false');

      if (ratingsError) {
        throw ratingsError;
      }

      // Create a map of name data for quick lookup
      const nameDataMap = new Map();
      visibleNames.forEach(name => {
        nameDataMap.set(name.id, {
          id: name.id,
          name: name.name,
          description: name.description,
          categories: name.categories || []
        });
      });

      // Aggregate ratings by name_id (combine stats from all users)
      const aggregatedRatings = new Map();

      if (ratingsData && ratingsData.length > 0) {
        ratingsData.forEach((item) => {
          const nameId = item.name_id;
          const nameInfo = nameDataMap.get(nameId);

          if (!nameInfo) return; // Skip if name not found

          if (!aggregatedRatings.has(nameId)) {
            aggregatedRatings.set(nameId, {
              id: nameId,
              name: nameInfo.name,
              description: nameInfo.description,
              categories: nameInfo.categories,
              totalRating: 0,
              totalWins: 0,
              totalLosses: 0,
              userCount: 0,
              ratings: []
            });
          }

          const entry = aggregatedRatings.get(nameId);
          entry.totalRating += item.rating || 1500;
          entry.totalWins += item.wins || 0;
          entry.totalLosses += item.losses || 0;
          entry.userCount += 1;
          entry.ratings.push(item.rating || 1500);
        });
      }

      // Convert aggregated data to final format
      const processedNames = Array.from(aggregatedRatings.values()).map((entry, index) => {
        const avgRating = entry.userCount > 0
          ? entry.totalRating / entry.userCount
          : 1500;

        const totalMatches = entry.totalWins + entry.totalLosses;
        const winRate = totalMatches > 0
          ? Math.round((entry.totalWins / totalMatches) * 100)
          : 0;

        return {
          id: entry.id,
          name: entry.name,
          description: entry.description,
          categories: entry.categories,
          rating: Math.round(avgRating),
          wins: entry.totalWins,
          losses: entry.totalLosses,
          totalMatches,
          winRate,
          rank: index + 1,
          userCount: entry.userCount
        };
      });

      // Sort alphabetically by name
      processedNames.sort((a, b) => a.name.localeCompare(b.name));

      // Update ranks after sorting
      processedNames.forEach((name, index) => {
        name.rank = index + 1;
      });

      // Handle names without any ratings data
      const namesWithData = new Set(processedNames.map(n => n.id));
      const namesWithoutData = visibleNames
        .filter(name => !namesWithData.has(name.id))
        .map((name, index) => ({
          id: name.id,
          name: name.name,
          description: name.description,
          categories: name.categories || [],
          rating: 1500,
          wins: 0,
          losses: 0,
          totalMatches: 0,
          winRate: 0,
          rank: processedNames.length + index + 1,
          userCount: 0
        }));

      // Sort names without data alphabetically as well
      namesWithoutData.sort((a, b) => a.name.localeCompare(b.name));

      // Update ranks for names without data
      namesWithoutData.forEach((name, index) => {
        name.rank = processedNames.length + index + 1;
      });

      return [...processedNames, ...namesWithoutData];
    } catch (error) {
      console.error('Error fetching cat name stats:', error);
      return [];
    }
  }

  /**
   * * Calculates tournament statistics
   * @param {Array} ratings - Array of rating objects
   * @returns {Object} Tournament statistics
   */
  static calculateTournamentStats(ratings) {
    if (!ratings?.length) {
      return {
        total: 0,
        wins: 0,
        losses: 0,
        winRate: 0,
        avgRating: 0,
        ratingSpread: 0,
        totalMatches: 0
      };
    }

    const total = ratings.length;
    const wins = ratings.reduce((sum, r) => sum + (r.wins || 0), 0);
    const losses = ratings.reduce((sum, r) => sum + (r.losses || 0), 0);
    const winRate = total > 0 ? Math.round((wins / (wins + losses)) * 100) : 0;

    // * Enhanced rating statistics
    const ratingsWithValues = ratings.filter((r) => r.rating !== null);
    const avgRating =
      ratingsWithValues.length > 0
        ? Math.round(
          ratingsWithValues.reduce((sum, r) => sum + (r.rating || 0), 0) /
          ratingsWithValues.length
        )
        : 0;

    const ratingSpread =
      ratingsWithValues.length > 0
        ? Math.max(...ratingsWithValues.map((r) => r.rating || 0)) -
        Math.min(...ratingsWithValues.map((r) => r.rating || 0))
        : 0;

    const totalMatches = wins + losses;

    return {
      total,
      wins,
      losses,
      winRate,
      avgRating,
      ratingSpread,
      totalMatches
    };
  }
}

export default TournamentService;<|MERGE_RESOLUTION|>--- conflicted
+++ resolved
@@ -1,8 +1,4 @@
-<<<<<<< HEAD
-import { supabase } from '../../../backend/api/supabaseClientIsolated';
-=======
 import { resolveSupabaseClient } from '@/integrations/supabase/client';
->>>>>>> 358606cd
 
 /**
  * @module TournamentService
