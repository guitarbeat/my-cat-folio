/* Consolidated global stylesheet: reset → variables → theme → base → utilities → components → app rules */
@import url("./theme.css");

/* ===== reset.css ===== */

/* Reset and Base Styles */
*,
*::before,
*::after {
  box-sizing: border-box;
  padding: 0;
  margin: 0;
}

html {
  font-size: 16px;
  scroll-behavior: smooth;
}

body {
  font-family: var(--font-sans);
  line-height: 1.6;
  color: var(--text-primary);
  background-color: var(--background-color);
  -webkit-font-smoothing: antialiased;
  -moz-osx-font-smoothing: grayscale;
}

/* Remove default styles */
button,
input,
select,
textarea {
  font: inherit;
  color: inherit;
}

/* Remove list styles */
ul,
ol {
  list-style: none;
}

/* Remove text decoration */
a {
  color: inherit;
  text-decoration: none;
  transition: color var(--transition-theme);
}

/* Make images responsive */
img {
  display: block;
  max-width: 100%;
  height: auto;
}

/* Remove outline on focused elements */
:focus {
  outline: none;
}

/* Enhanced focus styles for accessibility */
:focus-visible {
  outline: 3px solid var(--accent-color);
  outline-offset: 3px;
  border-radius: 4px;
  box-shadow: 0 0 0 3px rgb(232 191 118 / 30%);
}

/* Focus styles for interactive elements */
button:focus-visible,
input:focus-visible,
select:focus-visible,
textarea:focus-visible,
a:focus-visible {
  outline: 3px solid var(--accent-color);
  outline-offset: 3px;
  border-radius: 4px;
  box-shadow: 0 0 0 3px rgb(232 191 118 / 30%);
}

/* Skip link for keyboard navigation */
.skip-link {
  position: absolute;
  top: -40px;
  left: 6px;
  z-index: 10000;
  padding: 8px;
  font-weight: 600;
  color: var(--text-primary);
  text-decoration: none;
  background: var(--accent-color);
  border-radius: 4px;
}

.skip-link:focus {
  top: 6px;
}

/* High Contrast Toggle Button */
.high-contrast-toggle {
  position: fixed;
  right: 20px;
  bottom: 20px;
  z-index: 1000;
  display: flex;
  gap: 8px;
  align-items: center;
  padding: 12px 16px;
  font-size: 14px;
  font-weight: 500;
  color: var(--text-primary);
  cursor: pointer;
  background: var(--card-background);
  border: 2px solid var(--border-color);
  border-radius: 8px;
  box-shadow: var(--shadow-md);
  transition: all 0.2s ease;
}

.high-contrast-toggle:hover {
  background: var(--card-hover);
  border-color: var(--accent-color);
  box-shadow: var(--shadow-lg);
  transform: translateY(-2px);
}

.high-contrast-toggle.active {
  color: var(--background-color);
  background: var(--accent-color);
  border-color: var(--accent-color);
}

.high-contrast-toggle:focus-visible {
  outline: 3px solid var(--accent-color);
  outline-offset: 3px;
}

.high-contrast-icon {
  font-size: 16px;
}

.high-contrast-text {
  font-weight: 600;
}

/* High Contrast Mode Styles */
.high-contrast {
  --text-primary: #fff;
  --text-secondary: #fff;
  --background-color: #000;
  --card-background: #1a1a1a;
  --border-color: #fff;
  --accent-color: #ff0;
  --card-hover: #333;
}

.high-contrast :focus-visible {
  outline: 4px solid var(--accent-color);
  outline-offset: 4px;
}

.high-contrast button {
  color: var(--text-primary);
  background-color: var(--card-background);
  border: 3px solid var(--border-color);
}

.high-contrast button:hover:not(:disabled) {
  color: var(--background-color);
  background-color: var(--accent-color);
}

/* Ensure sufficient contrast for all text elements */
h1,
h2,
h3,
h4,
h5,
h6 {
  font-weight: 600; /* Ensure headings have sufficient weight for contrast */
  color: var(--text-primary);
  transition: color var(--transition-theme);
}

/* Button styling */
button {
  font-weight: 500; /* Ensure button text has sufficient weight */
  color: var(--text-primary);
  background-color: var(--card-background);
  border: 2px solid var(--border-color);
  transition:
    color var(--transition-theme),
    background-color var(--transition-theme),
    border-color var(--transition-theme),
    transform 0.2s ease;
}

button:hover:not(:disabled) {
  background-color: var(--card-hover);
  border-color: var(--accent-color);
  transform: translateY(-1px);
}

button:focus-visible {
  border-color: var(--accent-color);
}

/* Ensure form elements have good contrast */
input,
textarea,
select {
  color: var(--text-primary);
  background-color: var(--card-background);
  border-color: var(--border-color);
  transition:
    background-color var(--transition-theme),
    color var(--transition-theme),
    border-color var(--transition-theme);
}

/* Help text styling for accessibility */
.helpText {
  margin-top: 0.25rem;
  font-size: 0.875rem;
  font-style: italic;
  color: var(--text-secondary);
}

/* Input focus styles */
input:focus-visible,
textarea:focus-visible,
select:focus-visible {
  border-color: var(--accent-color);
}

/* Global error display styles */
.global-error-display {
  position: sticky;
  top: 0;
  z-index: 1000;
  max-width: 800px;
  margin: 1rem auto;
  animation: slideDown 0.3s ease-out;
}

@keyframes slideDown {
  from {
    opacity: 0;
    transform: translateY(-20px);
  }

  to {
    opacity: 1;
    transform: translateY(0);
  }
}

/* Mobile optimization for global error display */
@media (width <= 768px) {
  .global-error-display {
    position: relative;
    top: auto;
    margin: 0.5rem;
  }
}

/* ===== variables.css ===== */
<<<<<<< HEAD
=======
:root {
  /* New Brand Color Palette */
  --charcoal: #2c3e40;
  --blue-gray: #809fb0;
  --mimosa: #e8bf76;
  --gold: #f1a438;

  /* * New Vibrant Colors */
  --neon-cyan: #2ff3e0;
  --hot-pink: #fa26a0;
  --fire-red: #f51720;

  /* * Vibrant Color Variations */
  --neon-cyan-50: rgb(47 243 224 / 10%);
  --neon-cyan-100: rgb(47 243 224 / 20%);
  --neon-cyan-200: rgb(47 243 224 / 30%);
  --neon-cyan-300: rgb(47 243 224 / 40%);
  --neon-cyan-400: rgb(47 243 224 / 60%);
  --neon-cyan-500: #2ff3e0;
  --neon-cyan-600: #26d4c7;
  --neon-cyan-700: #1fb5aa;
  --neon-cyan-800: #18968d;
  --neon-cyan-900: #117770;
  --hot-pink-50: rgb(250 38 160 / 10%);
  --hot-pink-100: rgb(250 38 160 / 20%);
  --hot-pink-200: rgb(250 38 160 / 30%);
  --hot-pink-300: rgb(250 38 160 / 40%);
  --hot-pink-400: rgb(250 38 160 / 60%);
  --hot-pink-500: #fa26a0;
  --hot-pink-600: #e61f8f;
  --hot-pink-700: #d21a7e;
  --hot-pink-800: #be156d;
  --hot-pink-900: #aa105c;
  --fire-red-50: rgb(245 23 32 / 10%);
  --fire-red-100: rgb(245 23 32 / 20%);
  --fire-red-200: rgb(245 23 32 / 30%);
  --fire-red-300: rgb(245 23 32 / 40%);
  --fire-red-400: rgb(245 23 32 / 60%);
  --fire-red-500: #f51720;
  --fire-red-600: #dc141c;
  --fire-red-700: #c31218;
  --fire-red-800: #aa0f14;
  --fire-red-900: #910c10;

  /* Primary Color Scale - Based on Charcoal */
  --primary-50: #f8f9fa;
  --primary-100: #e9ecef;
  --primary-200: #dee2e6;
  --primary-300: #ced4da;
  --primary-400: #adb5bd;
  --primary-500: #6c757d;
  --primary-600: #495057;
  --primary-700: #343a40;
  --primary-800: #2c3e40; /* Charcoal - main brand color */
  --primary-900: #212529;

  /* Secondary Color Scale - Based on Blue Gray */
  --secondary-50: #f8fafc;
  --secondary-100: #f1f5f9;
  --secondary-200: #e2e8f0;
  --secondary-300: #cbd5e1;
  --secondary-400: #94a3b8;
  --secondary-500: #64748b;
  --secondary-600: #475569;
  --secondary-700: #334155;
  --secondary-800: #1e293b;
  --secondary-900: #0f172a;

  /* Accent Color Scale - Based on Mimosa */
  --accent-50: #fefce8;
  --accent-100: #fef9c3;
  --accent-200: #fef08a;
  --accent-300: #fde047;
  --accent-400: #facc15;
  --accent-500: #e8bf76; /* Mimosa - accent color */
  --accent-600: #ca8a04;
  --accent-700: #a16207;
  --accent-800: #854d0e;
  --accent-900: #713f12;

  /* Highlight Color Scale - Based on Gold */
  --highlight-50: #fffbeb;
  --highlight-100: #fef3c7;
  --highlight-200: #fde68a;
  --highlight-300: #fcd34d;
  --highlight-400: #fbbf24;
  --highlight-500: #f1a438; /* Gold - highlight color */
  --highlight-600: #d97706;
  --highlight-700: #b45309;
  --highlight-800: #92400e;
  --highlight-900: #78350f;

  /* Modern Grays - Updated to complement new palette */
  --gray-50: #f8fafc;
  --gray-100: #f1f5f9;
  --gray-200: #e2e8f0;
  --gray-300: #cbd5e1;
  --gray-400: #94a3b8;
  --gray-500: #64748b;
  --gray-600: #475569;
  --gray-700: #334155;
  --gray-800: #1e293b;
  --gray-900: #0f172a;

  /* Semantic Colors - Updated to use new palette */
  --success-50: #ecfdf5;
  --success-100: #d1fae5;
  --success-200: #a7f3d0;
  --success-300: #6ee7b7;
  --success-400: #34d399;
  --success-500: #10b981;
  --success-600: #059669;
  --success-700: #047857;
  --success-800: #065f46;
  --success-900: #064e3b;
  --error-50: #fef2f2;
  --error-100: #fee2e2;
  --error-200: #fecaca;
  --error-300: #fca5a5;
  --error-400: #f87171;
  --error-500: #ef4444;
  --error-600: #dc2626;
  --error-700: #b91c1c;
  --error-800: #991b1b;
  --error-900: #7f1d1d;
  --warning-50: #fffbeb;
  --warning-100: #fef3c7;
  --warning-200: #fde68a;
  --warning-300: #fcd34d;
  --warning-400: #fbbf24;
  --warning-500: #f59e0b;
  --warning-600: #d97706;
  --warning-700: #b45309;
  --warning-800: #92400e;
  --warning-900: #78350f;

  /* RGB Values for Opacity - Updated to new colors */
  --primary-rgb: 44, 62, 64; /* Charcoal */
  --secondary-rgb: 128, 159, 176; /* Blue Gray */
  --accent-rgb: 232, 191, 118; /* Mimosa */
  --highlight-rgb: 241, 164, 56; /* Gold */

  /* * New Vibrant Color RGB Values */
  --neon-cyan-rgb: 47, 243, 224; /* Neon Cyan */
  --hot-pink-rgb: 250, 38, 160; /* Hot Pink */
  --fire-red-rgb: 245, 23, 32; /* Fire Red */
  --error-rgb: 239, 68, 68;
  --success-rgb: 16, 185, 129;
  --warning-rgb: 245, 158, 11;
  --black-rgb: 0, 0, 0;
  --white-rgb: 255, 255, 255;

  /* Effects */
  --shadow-sm: 0 1px 2px var(--shadow-color);
  --shadow-md:
    0 4px 6px -1px var(--shadow-color), 0 2px 4px -2px var(--shadow-color);
  --shadow-lg:
    0 10px 15px -3px var(--shadow-color), 0 4px 6px -4px var(--shadow-color);
  --shadow-xl:
    0 20px 25px -5px var(--shadow-color), 0 8px 10px -6px var(--shadow-color);
  --text-shadow-sm: 0 2px 8px rgba(var(--black-rgb), 0.2);
  --text-shadow-lg: 0 2px 12px rgba(var(--black-rgb), 0.4);
  --shadow-color: rgb(0 0 0 / 40%);
  --shadow-color-light: rgb(0 0 0 / 15%);
  --shadow-color-medium: rgb(0 0 0 / 25%);
  --shadow-color-strong: rgb(0 0 0 / 35%);

  /* * Overlay Colors */
  --overlay-light: rgb(0 0 0 / 25%);
  --overlay-medium: rgb(0 0 0 / 40%);
  --overlay-dark: rgb(0 0 0 / 55%);
  --overlay-darker: rgb(0 0 0 / 65%);

  /* * Vibrant Overlay Options */
  --overlay-cyan: rgba(var(--neon-cyan-rgb), 0.1);
  --overlay-pink: rgba(var(--hot-pink-rgb), 0.1);
  --overlay-red: rgba(var(--fire-red-rgb), 0.1);
  --overlay-cyan-medium: rgba(var(--neon-cyan-rgb), 0.2);
  --overlay-pink-medium: rgba(var(--hot-pink-rgb), 0.2);
  --overlay-red-medium: rgba(var(--fire-red-rgb), 0.2);

  /* Typography */
  --font-sans: "Inter", system-ui, -apple-system, sans-serif;
  --font-serif: "Playfair Display", georgia, serif;
  --font-mono: "JetBrains Mono", monospace;
  --text-xs: 0.75rem;
  --text-sm: 0.875rem;
  --text-base: 1rem;
  --text-lg: 1.125rem;
  --text-xl: 1.25rem;
  --text-2xl: 1.5rem;
  --text-3xl: 1.875rem;
  --text-4xl: 2.25rem;
  --text-5xl: 3rem;
  --text-responsive-xs: clamp(0.75rem, 1.5vw, 0.875rem);
  --text-responsive-sm: clamp(0.875rem, 1.75vw, 1rem);
  --text-responsive-base: clamp(1rem, 2vw, 1.125rem);
  --text-responsive-lg: clamp(1.125rem, 2.25vw, 1.25rem);
  --text-responsive-xl: clamp(1.25rem, 2.5vw, 1.5rem);
  --text-responsive-2xl: clamp(1.5rem, 3vw, 2rem);

  /* Spacing */
  --space-1: 0.25rem;
  --space-2: 0.5rem;
  --space-3: 0.75rem;
  --space-4: 1rem;
  --space-5: 1.25rem;
  --space-6: 1.5rem;
  --space-8: 2rem;
  --space-10: 2.5rem;
  --space-12: 3rem;
  --space-16: 4rem;
  --space-20: 5rem;
  --space-24: 6rem;

  /* Layout */
  --container-max-width: 1400px;

  /* Border Radius */
  --radius-sm: 0.375rem;
  --radius-md: 0.5rem;
  --radius-lg: 0.75rem;
  --radius-xl: 1rem;
  --radius-2xl: 1.5rem;
  --radius-full: 9999px;

  /* Transitions */
  --transition-all: all 0.2s cubic-bezier(0.4, 0, 0.2, 1);
  --transition-transform: transform 0.2s cubic-bezier(0.4, 0, 0.2, 1);
  --transition-opacity: opacity 0.2s cubic-bezier(0.4, 0, 0.2, 1);
  --transition-smooth: 0.3s cubic-bezier(0.4, 0, 0.2, 1);
  --transition-bounce: 0.5s cubic-bezier(0.68, -0.55, 0.265, 1.55);
  --transition-theme: 0.3s ease;

  /* Easing */
  --ease-out: cubic-bezier(0.4, 0, 0.2, 1);
  --ease-out-expo: cubic-bezier(0.16, 1, 0.3, 1);
  --ease-in-out-expo: cubic-bezier(0.87, 0, 0.13, 1);
  --ease-elastic: cubic-bezier(0.68, -0.6, 0.32, 1.6);

  /* Animation Duration */
  --duration-fast: 150ms;
  --duration-normal: 250ms;
  --duration-slow: 350ms;

  /* Z-Index */
  --z-negative: -1;
  --z-0: 0;
  --z-10: 10;
  --z-20: 20;
  --z-30: 30;
  --z-40: 40;
  --z-50: 50;
  --z-elevate: 1;
  --z-sticky: 100;
  --z-drawer: 200;
  --z-modal: 300;
  --z-popover: 400;
  --z-toast: 500;

  /* Mobile-specific spacing and sizing */
  --mobile-padding: 1rem;
  --mobile-margin: 0.75rem;
  --mobile-border-radius: 0.5rem;
  --mobile-card-padding: 1rem;
  --mobile-button-height: 44px; /* Touch-friendly button height */
  --mobile-input-height: 48px; /* Touch-friendly input height */

  /* Theme colors - Updated with new brand colors */
  --primary-color: var(--charcoal); /* #2c3e40 */
  --primary-light: rgb(44 62 64 / 10%); /* Charcoal with opacity */
  --primary-dark: var(--primary-900);
  --secondary-color: var(--blue-gray); /* #809fb0 */
  --accent-color: var(--mimosa); /* #e8bf76 */
  --highlight-color: var(--gold); /* #f1a438 */

  /* Text colors - WCAG AA compliant contrast ratios */
  --text-primary: #fff; /* Pure white for maximum contrast */
  --text-secondary: #f8fafc; /* Enhanced brightness for better contrast */
  --text-tertiary: #e2e8f0; /* Bright for better contrast */

  /* Background colors - Improved contrast for WCAG compliance */
  --background-color: #0f1419; /* Darker background for better contrast */
  --card-background: #1e293b; /* Darker card background for better contrast */
  --card-border: #334155; /* Darker border for better contrast */
  --card-hover: #475569; /* Enhanced hover state for better contrast */
  --border-color: #334155; /* Consistent border color */
  --surface-color: #1e293b; /* Darker surface */
  --header-background: #1e293b; /* Darker header for better contrast */
  --header-border: #334155; /* Darker header border */

  /* Legacy dark-mode variables for backward compatibility */
  --surface-dark: #1e293b; /* Darker charcoal for better contrast */
  --card-background-dark: #1e293b; /* Darker charcoal for better contrast */
  --card-hover-dark: #475569; /* Enhanced hover state for better contrast */
  --border-color-dark: #334155; /* Darker borders for better contrast */
  --text-primary-dark: #fff;
  --text-secondary-dark: #e2e8f0;
  --button-primary-bg: var(--charcoal);
  --button-primary-hover: var(--primary-700);
  --button-secondary-bg: rgb(255 255 255 / 10%);
  --button-secondary-hover: rgb(255 255 255 / 18%);
  --button-text-light: white;

  /* * New Vibrant Semantic Colors */
  --vibrant-accent: var(--neon-cyan);
  --vibrant-highlight: var(--hot-pink);
  --vibrant-alert: var(--fire-red);
  --vibrant-success: var(--neon-cyan);
  --vibrant-warning: var(--hot-pink);
  --vibrant-error: var(--fire-red);
}

/* Light Theme Overrides */
body.light-theme {
  --primary-color: var(--primary-600);
  --primary-light: var(--primary-100);
  --primary-dark: var(--primary-800);
  --surface-color: #f1f5f9; /* * Darker surface color */
  --background-color: #f8fafc; /* * Darker background color */
  --text-primary: #0f172a; /* Enhanced contrast for WCAG compliance */
  --text-secondary: #1e293b; /* Enhanced contrast for WCAG compliance */
  --text-tertiary: #334155; /* Enhanced contrast for WCAG compliance */
  --border-color: #cbd5e1;
  --card-background: #fff; /* * Keep cards white for contrast */
  --card-border: #cbd5e1;
  --card-hover: #e2e8f0; /* * Darker hover state */
  --header-background: #fff; /* * Keep header white for contrast */
  --header-border: #cbd5e1; /* * Darker border */
  --shadow-subtle: 0 1px 3px rgb(0 0 0 / 8%); /* * Subtle shadow for light theme */
  --shadow-medium: 0 4px 12px rgb(0 0 0 / 12%); /* * Medium shadow for light theme */

  /* Synced dark-mode variables for components using legacy names */
  --surface-dark: #f1f5f9; /* * Updated to match new surface color */
  --card-background-dark: #fff; /* * Keep cards white */
  --card-hover-dark: #e2e8f0; /* * Updated to match new hover color */
  --border-color-dark: #cbd5e1;
  --text-primary-dark: #0f172a;
  --text-secondary-dark: #1e293b;
  --button-primary-bg: var(--primary-600);
  --button-primary-hover: var(--primary-700);
  --button-secondary-bg: rgb(
    0 0 0 / 8%
  ); /* * Slightly more visible secondary button */
  --button-secondary-hover: rgb(0 0 0 / 15%); /* * More visible hover state */
  --button-text-light: white;

  /* * Start section colors for light theme */
  --start-section-bg-start: #e2e8f0; /* * Darker start color */
  --start-section-bg-end: #cbd5e1; /* * Darker end color */
  --start-section-border: #94a3b8; /* * Darker border */
  --start-section-pattern: #64748b; /* * Subtle pattern color */
  --accent-subtle: rgb(100 116 139 / 15%); /* * Subtle accent for light theme */
  --accent-medium: rgb(100 116 139 / 25%); /* * Medium accent for light theme */

  /* NameCard selected state variables */
  --namecard-selected-bg: linear-gradient(135deg, var(--primary-50), var(--primary-100));
  --namecard-selected-border: var(--primary-500);
  --namecard-selected-description: var(--primary-600);
}

/* Dark Theme Overrides */
body.dark-theme {
  --primary-color: var(--primary-400);
  --primary-light: var(--primary-700);
  --primary-dark: var(--primary-200);
  --surface-color: #0f172a; /* * Darker surface for better contrast */
  --background-color: #020617; /* * Darker background for better contrast */
  --text-primary: #f8fafc;
  --text-secondary: #e2e8f0;
  --text-tertiary: #cbd5e1;
  --border-color: #1e293b; /* * Darker border for better contrast */
  --card-background: #0f172a; /* * Darker card background */
  --card-border: #1e293b; /* * Darker card border */
  --card-hover: #1e293b; /* * Darker hover state */
  --header-background: #0f172a; /* * Darker header background */
  --header-border: #1e293b; /* * Darker header border */

  /* Synced light-mode variables for components using legacy names */
  --surface-dark: #0f172a; /* * Updated to match new surface color */
  --card-background-dark: #0f172a; /* * Updated to match new card background */
  --card-hover-dark: #1e293b; /* * Updated to match new hover color */
  --border-color-dark: #1e293b; /* * Updated to match new border color */
  --text-primary-dark: #f8fafc;
  --text-secondary-dark: #e2e8f0;
  --button-primary-bg: var(--primary-500);
  --button-primary-hover: var(--primary-400);
  --button-secondary-bg: rgb(255 255 255 / 12%); /* * Slightly more visible */
  --button-secondary-hover: rgb(255 255 255 / 25%); /* * More visible hover */
  --button-text-light: #0f1419;
  --shadow-subtle: 0 1px 3px rgb(0 0 0 / 25%); /* * Subtle shadow for dark theme */
  --shadow-medium: 0 4px 12px rgb(0 0 0 / 35%); /* * Medium shadow for dark theme */

  /* * Start section colors for dark theme */
  --start-section-bg-start: #1e293b; /* * Darker start color for better contrast */
  --start-section-bg-end: #334155; /* * Darker end color for better contrast */
  --start-section-border: #475569; /* * Darker border for better contrast */
  --start-section-pattern: #64748b; /* * Subtle pattern color */
  --accent-subtle: rgb(255 255 255 / 8%); /* * Subtle accent for dark theme */
  --accent-medium: rgb(255 255 255 / 15%); /* * Medium accent for dark theme */

  /* NameCard selected state variables */
  --namecard-selected-bg: linear-gradient(135deg, var(--primary-700), var(--primary-800));
  --namecard-selected-border: var(--primary-400);
  --namecard-selected-description: var(--primary-300);
}

/* High Contrast Mode */
@media (prefers-contrast: more) {
  :root {
    --primary-600: #1a1f2e;
    --error-600: #dc2626;
    --success-600: #059669;
    --warning-600: #b45309;

    /* Enhanced contrast for high contrast mode */
    --text-primary: #fff;
    --text-secondary: #fff;
    --background-color: #000;
    --card-background: #1a1a1a;
    --border-color: #fff;
    --accent-color: #ff0;
  }

  /* Enhanced focus indicators for high contrast */
  :focus-visible {
    outline: 4px solid var(--accent-color);
    outline-offset: 4px;
  }

  /* Enhanced button contrast */
  button {
    color: var(--text-primary);
    background-color: var(--card-background);
    border: 3px solid var(--border-color);
  }

  button:hover:not(:disabled) {
    color: var(--background-color);
    background-color: var(--accent-color);
  }
}
>>>>>>> 2db1e932

/* =====================
   Global UI Utilities
   Reusable primitives for buttons, cards, text, spacing
   ===================== */

/* Buttons */
.btn {
  display: inline-flex;
  gap: var(--space-2);
  align-items: center;
  justify-content: center;
  padding: var(--space-2) var(--space-4);
  font-size: var(--text-sm);
  font-weight: 600;
  line-height: 1.2;
  color: var(--text-secondary);
  cursor: pointer;
  background: var(--surface-color);
  border: 1px solid var(--border-color);
  border-radius: var(--radius-md);
  transition: var(--transition-all);
}

.btn:hover:not(:disabled) {
  background: var(--card-hover);
  transform: translateY(-1px);
}

.btn:active:not(:disabled) {
  transform: translateY(0);
}

.btn--primary {
  color: #fff;
  background: var(--primary-600, var(--primary-color));
  border-color: var(--primary-500, var(--primary-color));
}

.btn--primary:hover:not(:disabled) {
  background: var(--primary-500);
}

.btn--secondary {
  color: var(--text-secondary);
  background: var(--surface-color);
  border-color: var(--border-color);
}

.btn--pill {
  border-radius: var(--radius-full);
}

.btn--icon {
  width: 40px;
  height: 40px;
  padding: 0;
}

/* Cards */
.card {
  background: var(--card-background);
  border: 1px solid var(--card-border, var(--border-color));
  border-radius: var(--radius-lg);
  box-shadow: var(--shadow-sm);
}

.card--interactive {
  composes: card;
  transition: var(--transition-all);
}

.card--interactive:hover {
  background: var(--card-hover);
  box-shadow: var(--shadow-md);
}

/* Typography */
.heading {
  font-weight: 700;
  color: var(--text-primary);
}

.text-sm { font-size: var(--text-sm); }
.text-base { font-size: var(--text-base); }
.text-lg { font-size: var(--text-lg); }

/* Spacing (limited set) */
.mt-2 { margin-top: var(--space-2); }
.mt-4 { margin-top: var(--space-4); }
.mb-2 { margin-bottom: var(--space-2); }
.mb-4 { margin-bottom: var(--space-4); }

--accent-600: #ca8a04;

/* Reduced Motion */
@media (prefers-reduced-motion: reduce) {
  * {
    transition-duration: 0.01ms !important;
    animation-duration: 0.01ms !important;
    animation-iteration-count: 1 !important;
    scroll-behavior: auto !important;
  }
}

/* ===== base.css ===== */

/* Reset and Base Styles */

/* Global Reset */
*,
*::before,
*::after {
  box-sizing: border-box;
  padding: 0;
  margin: 0;
}

/* Base Styles */
body {
  font-family: var(--font-sans);
  line-height: 1.5;
  color: var(--text-primary);
  background-color: var(--background-color);
  -webkit-font-smoothing: antialiased;
  transition:
    background-color var(--transition-theme),
    color var(--transition-theme);
}

/* Layout Classes */
.container {
  width: min(90%, 1200px);
  padding: var(--space-4);
  margin-inline: auto;
}

.fullScreenCenter {
  display: flex;
  align-items: center;
  justify-content: center;
  height: 100vh;
}

.flex-center {
  display: flex;
  align-items: center;
  justify-content: center;
}

.flex-col {
  display: flex;
  flex-direction: column;
}

.grid-center {
  display: grid;
  place-items: center;
}

/* Button Base */
.btn {
  display: inline-flex;
  gap: var(--space-2);
  align-items: center;
  justify-content: center;
  padding: var(--space-3) var(--space-4);
  font-size: var(--text-base);
  font-weight: 500;
  cursor: pointer;
  border-radius: var(--radius-md);
  transition:
    var(--transition-all),
    background-color var(--transition-theme),
    color var(--transition-theme),
    border-color var(--transition-theme);
}

.btn:disabled {
  pointer-events: none;
  cursor: not-allowed;
  opacity: 0.7;
}

/* Button Variants */
.btnPrimary {
  display: inline-flex;
  gap: var(--space-2);
  align-items: center;
  justify-content: center;
  padding: var(--space-3) var(--space-4);
  font-size: var(--text-base);
  font-weight: 500;
  color: var(--button-text-light, white);
  cursor: pointer;
  background: var(--button-primary-bg, var(--charcoal));
  border: none;
  border-radius: var(--radius-md);
  transition:
    var(--transition-all),
    background-color var(--transition-theme),
    color var(--transition-theme),
    border-color var(--transition-theme);
}

.btnPrimary:hover:not(:disabled) {
  background: var(--button-primary-hover, var(--primary-700));
  box-shadow: var(--shadow-md);
  transform: translateY(-1px);
}

.btnSecondary {
  display: inline-flex;
  gap: var(--space-2);
  align-items: center;
  justify-content: center;
  padding: var(--space-3) var(--space-4);
  font-size: var(--text-base);
  font-weight: 500;
  color: var(--button-text-light, white);
  cursor: pointer;
  background: var(--button-secondary-bg, rgb(255 255 255 / 10%));
  border: 1px solid var(--border-color);
  border-radius: var(--radius-md);
  transition:
    var(--transition-all),
    background-color var(--transition-theme),
    color var(--transition-theme),
    border-color var(--transition-theme);
}

.btnSecondary:hover:not(:disabled) {
  background: var(--button-secondary-hover, rgb(255 255 255 / 18%));
  border-color: var(--accent-color);
}

.btnDanger {
  display: inline-flex;
  gap: var(--space-2);
  align-items: center;
  justify-content: center;
  padding: var(--space-3) var(--space-4);
  font-size: var(--text-base);
  font-weight: 500;
  color: white;
  cursor: pointer;
  background: rgb(var(--error-rgb));
  border: 1px solid rgba(var(--error-rgb), 0.9);
  border-radius: var(--radius-md);
  transition:
    var(--transition-all),
    background-color var(--transition-theme),
    color var(--transition-theme),
    border-color var(--transition-theme);
}

.btnDanger:hover:not(:disabled) {
  background: color-mix(in srgb, rgb(var(--error-rgb)) 90%, black 10%);
  border-color: color-mix(in srgb, rgb(var(--error-rgb)) 85%, black 15%);
  box-shadow: var(--shadow-md);
  transform: translateY(-1px);
}

/* Size modifiers */
.btnSmall {
  padding: var(--space-2) var(--space-3);
  font-size: var(--text-sm);
  border-radius: var(--radius-sm);
}

.btnGhost {
  display: inline-flex;
  gap: var(--space-2);
  align-items: center;
  justify-content: center;
  padding: var(--space-3) var(--space-4);
  font-size: var(--text-base);
  font-weight: 500;
  color: var(--text-primary);
  cursor: pointer;
  background: transparent;
  border: 1px solid transparent;
  border-radius: var(--radius-md);
  transition:
    var(--transition-all),
    background-color var(--transition-theme),
    color var(--transition-theme),
    border-color var(--transition-theme);
}

.btnGhost:hover:not(:disabled) {
  background: var(--card-hover);
}

.btnIcon {
  display: inline-flex;
  gap: var(--space-2);
  align-items: center;
  justify-content: center;
  padding: var(--space-2);
  font-size: var(--text-base);
  font-weight: 500;
  cursor: pointer;
  border-radius: var(--radius-full);
  transition:
    var(--transition-all),
    background-color var(--transition-theme),
    color var(--transition-theme),
    border-color var(--transition-theme);
}

/* Card Base - Consolidated in Card System section */

/* Form Elements */
.input {
  width: 100%;
  padding: var(--space-3);
  font-size: var(--text-base);
  color: var(--text-primary);
  background: var(--surface-color);
  border: 1px solid var(--border-color);
  border-radius: var(--radius-md);
  transition: var(--transition-all);
}

.input:focus {
  outline: none;
  border-color: var(--accent-color);
  box-shadow: 0 0 0 3px rgb(232 191 118 / 20%);
}

.input:disabled {
  cursor: not-allowed;
  background: var(--card-background);
  opacity: 0.7;
}

/* Modal Base */
.modal {
  position: fixed;
  top: 50%;
  left: 50%;
  z-index: var(--z-modal);
  width: min(90%, 500px);
  padding: var(--space-6);
  background: var(--card-background);
  border: 1px solid var(--border-color);
  border-radius: var(--radius-lg);
  box-shadow: var(--shadow-xl);
  transform: translate(-50%, -50%);
}

.modalBackdrop {
  position: fixed;
  inset: 0;
  z-index: var(--z-modal);
  background: var(--overlay-light);
  backdrop-filter: blur(4px);
}

/* Loading States */
.loading {
  position: relative;
  pointer-events: none;
}

.loading::after {
  position: absolute;
  inset: 0;
  content: "";
  background: rgb(var(--black-rgb) / 10%);
  border-radius: inherit;
}

/* Animations */
@keyframes fadeIn {
  from {
    opacity: 0;
  }

  to {
    opacity: 1;
  }
}

@keyframes slideUp {
  from {
    opacity: 0;
    transform: translateY(10px);
  }

  to {
    opacity: 1;
    transform: translateY(0);
  }
}

.fadeIn {
  animation: fadeIn 0.3s ease-out;
}

.slideUp {
  animation: slideUp 0.4s var(--ease-out-expo);
}

/* Responsive Utilities */
.hideOnMobile {
  @media (width <= 768px) {
    display: none;
  }
}

.showOnMobile {
  @media (width >= 769px) {
    display: none;
  }
}

/* Glass Effect */
.glass {
  background: rgb(var(--primary-rgb) / 10%);
  border: 1px solid rgb(var(--white-rgb) / 10%);
  backdrop-filter: blur(8px);
}

/* Dark Mode Overrides - removed in favor of global theme tokens */

/* Typography */
.heading1 {
  margin-bottom: var(--space-4);
  font-family: var(--font-serif);
  font-size: clamp(var(--text-2xl), 4vw, var(--text-4xl));
  line-height: 1.2;
  color: var(--text-primary);
}

.heading2 {
  margin-bottom: var(--space-3);
  font-family: var(--font-serif);
  font-size: clamp(var(--text-xl), 3vw, var(--text-3xl));
  line-height: 1.3;
  color: var(--text-primary);
}

.heading3 {
  margin-bottom: var(--space-2);
  font-family: var(--font-serif);
  font-size: clamp(var(--text-lg), 2.5vw, var(--text-2xl));
  line-height: 1.3;
  color: var(--text-primary);
}

.text {
  font-size: var(--text-base);
  line-height: 1.6;
  color: var(--text-secondary);
}

.textSm {
  font-size: var(--text-sm);
  line-height: 1.5;
  color: var(--text-secondary);
}

.textLg {
  font-size: var(--text-lg);
  line-height: 1.7;
  color: var(--text-secondary);
}

/* Toast Notifications */
.toast {
  position: fixed;
  right: var(--space-4);
  bottom: var(--space-4);
  z-index: var(--z-30);
  padding: var(--space-3) var(--space-4);
  font-size: var(--text-sm);
  color: var(--text-primary);
  cursor: pointer;
  background: var(--card-background);
  border-radius: var(--radius-lg);
  box-shadow: var(--shadow-lg);
  animation: slideIn 0.3s var(--ease-out);
}

.toastSuccess {
  position: fixed;
  right: var(--space-4);
  bottom: var(--space-4);
  z-index: var(--z-30);
  padding: var(--space-3) var(--space-4);
  font-size: var(--text-sm);
  color: var(--success-700);
  cursor: pointer;
  background: var(--success-50);
  border: 1px solid var(--success-200);
  border-radius: var(--radius-lg);
  box-shadow: var(--shadow-lg);
  animation: slideIn 0.3s var(--ease-out);
}

.toastError {
  position: fixed;
  right: var(--space-4);
  bottom: var(--space-4);
  z-index: var(--z-30);
  padding: var(--space-3) var(--space-4);
  font-size: var(--text-sm);
  color: var(--error-700);
  cursor: pointer;
  background: var(--error-50);
  border: 1px solid var(--error-200);
  border-radius: var(--radius-lg);
  box-shadow: var(--shadow-lg);
  animation: slideIn 0.3s var(--ease-out);
}

/* Accessibility */
.srOnly {
  position: absolute;
  width: 1px;
  height: 1px;
  padding: 0;
  margin: -1px;
  overflow: hidden;
  white-space: nowrap;
  border: 0;
  clip: rect(0, 0, 0, 0);
}

.focusRing {
  outline: none;
}

.focusRing:focus-visible {
  box-shadow:
    0 0 0 2px var(--background-color),
    0 0 0 4px var(--accent-color);
}

/* Error States */
.error-text {
  margin-top: var(--space-1);
  font-size: var(--text-sm);
  color: var(--error-500);
}

.input-error {
  border-color: var(--error-500);
}

.input-error:focus {
  box-shadow: 0 0 0 3px rgb(232 191 118 / 20%);
}

/* Common Components */

/* Existing loader replacement */
.loader {
  position: relative;
  display: inline-block;
  width: 80px;
  height: 80px;
}

.loader::before {
  position: absolute;
  font-size: 3rem;
  content: "😺";
  animation: 1s linear infinite cat-bounce;
}

@keyframes cat-bounce {
  0%,
  100% {
    transform: translateY(0) rotate(0deg);
  }

  25% {
    transform: translateY(-20px) rotate(10deg);
  }

  50% {
    transform: translateY(0) rotate(0);
  }

  75% {
    transform: translateY(-10px) rotate(-10deg);
  }
}

.visually-hidden {
}

:root {
  /* Breakpoint definitions */
  --breakpoint-sm: 640px;
  --breakpoint-md: 768px;
  --breakpoint-lg: 1024px;
  --breakpoint-xl: 1280px;
  --breakpoint-2xl: 1536px;
}

/* Standard media query mixins */
@custom-media --mobile (width <= 640px);
@custom-media --tablet (width <= 768px);
@custom-media --laptop (width <= 1024px);
@custom-media --desktop (width <= 1280px);
@custom-media --large-desktop (width <= 1536px);

/* Dark mode */
@custom-media --dark (prefers-color-scheme: dark);
@custom-media --reduced-motion (prefers-reduced-motion: reduce);
@custom-media --high-contrast (prefers-contrast: more);
@custom-media --no-hover (hover: none);

/* ===== utilities.css ===== */

/* Layout */
.container {
  width: 100%;
  max-width: 1200px;
  padding: 0 var(--space-4);
  margin: 0 auto;
}

/* Flexbox */
.flex {
  display: flex;
}

.flex-col {
  flex-direction: column;
}

.flex-row {
  flex-direction: row;
}

.flex-wrap {
  flex-wrap: wrap;
}

.items-center {
  align-items: center;
}

.items-start {
  align-items: flex-start;
}

.items-end {
  align-items: flex-end;
}

.justify-center {
  justify-content: center;
}

.justify-between {
  justify-content: space-between;
}

.justify-start {
  justify-content: flex-start;
}

.justify-end {
  justify-content: flex-end;
}

.flex-1 {
  flex: 1;
}

.flex-auto {
  flex: auto;
}

.flex-none {
  flex: none;
}

/* Grid */
.grid {
  display: grid;
}

.grid-cols-1 {
  grid-template-columns: repeat(1, minmax(0, 1fr));
}

.grid-cols-2 {
  grid-template-columns: repeat(2, minmax(0, 1fr));
}

.grid-cols-3 {
  grid-template-columns: repeat(3, minmax(0, 1fr));
}

.grid-cols-4 {
  grid-template-columns: repeat(4, minmax(0, 1fr));
}

.gap-2 {
  gap: var(--space-2);
}

.gap-4 {
  gap: var(--space-4);
}

.gap-6 {
  gap: var(--space-6);
}

.gap-8 {
  gap: var(--space-8);
}

/* Spacing */
.m-0 {
  margin: 0;
}

.m-2 {
  margin: var(--space-2);
}

.m-4 {
  margin: var(--space-4);
}

.m-6 {
  margin: var(--space-6);
}

.m-8 {
  margin: var(--space-8);
}

.mt-2 {
  margin-top: var(--space-2);
}

.mt-4 {
  margin-top: var(--space-4);
}

.mt-6 {
  margin-top: var(--space-6);
}

.mt-8 {
  margin-top: var(--space-8);
}

.mb-2 {
  margin-bottom: var(--space-2);
}

.mb-4 {
  margin-bottom: var(--space-4);
}

.mb-6 {
  margin-bottom: var(--space-6);
}

.mb-8 {
  margin-bottom: var(--space-8);
}

.ml-2 {
  margin-left: var(--space-2);
}

.ml-4 {
  margin-left: var(--space-4);
}

.ml-6 {
  margin-left: var(--space-6);
}

.ml-8 {
  margin-left: var(--space-8);
}

.mr-2 {
  margin-right: var(--space-2);
}

.mr-4 {
  margin-right: var(--space-4);
}

.mr-6 {
  margin-right: var(--space-6);
}

.mr-8 {
  margin-right: var(--space-8);
}

.p-0 {
  padding: 0;
}

.p-2 {
  padding: var(--space-2);
}

.p-4 {
  padding: var(--space-4);
}

.p-6 {
  padding: var(--space-6);
}

.p-8 {
  padding: var(--space-8);
}

.pt-2 {
  padding-top: var(--space-2);
}

.pt-4 {
  padding-top: var(--space-4);
}

.pt-6 {
  padding-top: var(--space-6);
}

.pt-8 {
  padding-top: var(--space-8);
}

.pb-2 {
  padding-bottom: var(--space-2);
}

.pb-4 {
  padding-bottom: var(--space-4);
}

.pb-6 {
  padding-bottom: var(--space-6);
}

.pb-8 {
  padding-bottom: var(--space-8);
}

.pl-2 {
  padding-left: var(--space-2);
}

.pl-4 {
  padding-left: var(--space-4);
}

.pl-6 {
  padding-left: var(--space-6);
}

.pl-8 {
  padding-left: var(--space-8);
}

.pr-2 {
  padding-right: var(--space-2);
}

.pr-4 {
  padding-right: var(--space-4);
}

.pr-6 {
  padding-right: var(--space-6);
}

.pr-8 {
  padding-right: var(--space-8);
}

/* Typography */
.text-xs {
  font-size: var(--text-xs);
}

.text-sm {
  font-size: var(--text-sm);
}

.text-base {
  font-size: var(--text-base);
}

.text-lg {
  font-size: var(--text-lg);
}

.text-xl {
  font-size: var(--text-xl);
}

.text-2xl {
  font-size: var(--text-2xl);
}

.text-3xl {
  font-size: var(--text-3xl);
}

.text-4xl {
  font-size: var(--text-4xl);
}

.text-5xl {
  font-size: var(--text-5xl);
}

.font-sans {
  font-family: var(--font-sans);
}

.font-serif {
  font-family: var(--font-serif);
}

.font-mono {
  font-family: var(--font-mono);
}

.font-normal {
  font-weight: 400;
}

.font-medium {
  font-weight: 500;
}

.font-semibold {
  font-weight: 600;
}

.font-bold {
  font-weight: 700;
}

.text-left {
  text-align: left;
}

.text-center {
  text-align: center;
}

.text-right {
  text-align: right;
}

.text-primary {
  color: var(--text-primary);
}

.text-secondary {
  color: var(--text-secondary);
}

.text-tertiary {
  color: var(--text-tertiary);
}

.leading-none {
  line-height: 1;
}

.leading-tight {
  line-height: 1.25;
}

.leading-normal {
  line-height: 1.5;
}

.leading-relaxed {
  line-height: 1.75;
}

/* Colors */
.bg-primary {
  background-color: var(--primary-color);
}

.bg-surface {
  background-color: var(--surface-color);
}

.bg-background {
  background-color: var(--background-color);
}

.bg-card {
  background-color: var(--card-background);
}

.border-primary {
  border-color: var(--primary-color);
}

.border-surface {
  border-color: var(--surface-color);
}

.border-card {
  border-color: var(--card-border);
}

/* Effects */
.shadow-sm {
  box-shadow: var(--shadow-sm);
}

.shadow-md {
  box-shadow: var(--shadow-md);
}

.shadow-lg {
  box-shadow: var(--shadow-lg);
}

.shadow-xl {
  box-shadow: var(--shadow-xl);
}

.rounded-sm {
  border-radius: var(--radius-sm);
}

.rounded-md {
  border-radius: var(--radius-md);
}

.rounded-lg {
  border-radius: var(--radius-lg);
}

.rounded-xl {
  border-radius: var(--radius-xl);
}

.rounded-2xl {
  border-radius: var(--radius-2xl);
}

.rounded-full {
  border-radius: var(--radius-full);
}

/* States */
.disabled {
  pointer-events: none;
  cursor: not-allowed;
  opacity: 0.7;
}

.hidden {
  display: none;
}

.invisible {
  visibility: hidden;
}

.visible {
  visibility: visible;
}

.opacity-0 {
  opacity: 0;
}

.opacity-25 {
  opacity: 0.25;
}

.opacity-50 {
  opacity: 0.5;
}

.opacity-75 {
  opacity: 0.75;
}

.opacity-100 {
  opacity: 1;
}

/* Z-index */
.z-0 {
  z-index: var(--z-0);
}

.z-10 {
  z-index: var(--z-10);
}

.z-20 {
  z-index: var(--z-20);
}

.z-30 {
  z-index: var(--z-30);
}

.z-40 {
  z-index: var(--z-40);
}

.z-50 {
  z-index: var(--z-50);
}

.z-auto {
  z-index: auto;
}

/* Position */
.relative {
  position: relative;
}

.absolute {
  position: absolute;
}

.fixed {
  position: fixed;
}

.sticky {
  position: sticky;
}

.top-0 {
  top: 0;
}

.right-0 {
  right: 0;
}

.bottom-0 {
  bottom: 0;
}

.left-0 {
  left: 0;
}

.inset-0 {
  inset: 0;
}

/* Responsive - Enhanced Mobile Support */
@media (width <= 640px) {
  .sm\:hidden {
    display: none;
  }

  .sm\:block {
    display: block;
  }

  .sm\:flex {
    display: flex;
  }

  .sm\:grid {
    display: grid;
  }

  .sm\:grid-cols-1 {
    grid-template-columns: repeat(1, minmax(0, 1fr));
  }

  .sm\:flex-col {
    flex-direction: column;
  }

  .sm\:text-sm {
    font-size: var(--text-sm);
  }

  .sm\:text-base {
    font-size: var(--text-base);
  }

  /* Mobile-specific utilities */
  .sm\:p-mobile {
    padding: var(--mobile-padding);
  }

  .sm\:m-mobile {
    margin: var(--mobile-margin);
  }

  .sm\:rounded-mobile {
    border-radius: var(--mobile-border-radius);
  }

  .sm\:h-mobile-button {
    min-height: var(--mobile-button-height);
  }

  .sm\:h-mobile-input {
    min-height: var(--mobile-input-height);
  }
}

@media (width <= 768px) {
  .md\:hidden {
    display: none;
  }

  .md\:block {
    display: block;
  }

  .md\:flex {
    display: flex;
  }

  .md\:grid {
    display: grid;
  }

  .md\:grid-cols-2 {
    grid-template-columns: repeat(2, minmax(0, 1fr));
  }

  .md\:flex-row {
    flex-direction: row;
  }

  .md\:text-lg {
    font-size: var(--text-lg);
  }

  .md\:text-xl {
    font-size: var(--text-xl);
  }
}

@media (width <= 1024px) {
  .lg\:hidden {
    display: none;
  }

  .lg\:block {
    display: block;
  }

  .lg\:flex {
    display: flex;
  }

  .lg\:grid {
    display: grid;
  }

  .lg\:grid-cols-3 {
    grid-template-columns: repeat(3, minmax(0, 1fr));
  }

  .lg\:text-2xl {
    font-size: var(--text-2xl);
  }

  .lg\:text-3xl {
    font-size: var(--text-3xl);
  }
}

/* Animations */
.animate-fade-in {
  animation: fadeIn var(--duration-normal) ease-out;
}

.animate-slide-up {
  animation: slideUp var(--duration-normal) var(--ease-out-expo);
}

.animate-pulse {
  animation: pulse 2s infinite;
}

/* Transitions */
.transition-all {
  transition: var(--transition-all);
}

.transition-transform {
  transition: var(--transition-transform);
}

.transition-opacity {
  transition: var(--transition-opacity);
}

.transition-colors {
  transition:
    color var(--transition-smooth),
    background-color var(--transition-smooth),
    border-color var(--transition-smooth);
}

/* Hover Effects */
.hover\:shadow-md:hover {
  box-shadow: var(--shadow-md);
}

.hover\:shadow-lg:hover {
  box-shadow: var(--shadow-lg);
}

.hover\:scale-105:hover {
  transform: scale(1.05);
}

.hover\:translate-y-1:hover {
  transform: translateY(-0.25rem);
}

.hover\:opacity-75:hover {
  opacity: 0.75;
}

.hover\:opacity-100:hover {
  opacity: 1;
}

/* Focus Effects */
.focus\:outline-none:focus {
  outline: none;
}

.focus\:ring:focus {
  outline: none;
  box-shadow: 0 0 0 3px rgba(var(--primary-rgb), 0.1);
}

/* Active Effects */
.active\:scale-95:active {
  transform: scale(0.95);
}

.active\:translate-y-0:active {
  transform: translateY(0);
}

/* Dimensions */
.w-full {
  width: 100%;
}

.h-full {
  height: 100%;
}

/* Position */
.relative {
  position: relative;
}

.absolute {
  position: absolute;
}

.fixed {
  position: fixed;
}

.sticky {
  position: sticky;
}

/* Display */
.hidden {
  display: none;
}

.block {
  display: block;
}

.inline-block {
  display: inline-block;
}

/* Overflow */
.overflow-hidden {
  overflow: hidden;
}

.overflow-auto {
  overflow: auto;
}

/* Animations */
.fade-in {
  animation: fadeIn 0.3s ease-in;
}

.slide-up {
  animation: slideUp 0.3s ease-out;
}

@keyframes fadeIn {
  0% {
    opacity: 0;
  }

  100% {
    opacity: 1;
  }
}

@keyframes slideUp {
  0% {
    opacity: 0;
    transform: translateY(20px);
  }

  100% {
    opacity: 1;
    transform: translateY(0);
  }
}

/* Controls */

.control-primary:hover:not(:disabled) {
  background: var(--accent-color);
  transform: translateY(-1px);
}

.control-secondary:hover:not(:disabled) {
  background: var(--card-hover);
  border-color: var(--border-color);
  transform: translateY(-1px);
}

/* Cards */
.card-base:focus-visible {
  outline: 2px solid var(--accent-color);
  outline-offset: 2px;
  box-shadow: var(--shadow-lg);
}

/* Navigation */
.nav-menu {
  display: flex;
  gap: var(--space-2);
}

.nav-menu button {
  padding: var(--space-2) var(--space-4);
  font-size: var(--text-base);
  color: var(--text-secondary);
  cursor: pointer;
  background: transparent;
  border: none;
  border-radius: var(--radius-lg);
  transition: var(--transition-all);
}

.nav-menu button:hover {
  color: var(--accent-color);
  background: rgb(232 191 118 / 10%);
}

.nav-menu button.active {
  color: white;
  background: var(--charcoal);
}

/* User Controls */
.user-controls {
  position: relative;
  z-index: var(--z-10);
  display: flex;
  flex-wrap: wrap;
  gap: var(--space-6);
  align-items: center;
  justify-content: center;
}

.user-welcome {
  display: flex;
  gap: var(--space-2);
  align-items: center;
  font-size: var(--text-lg);
  color: var(--text-secondary);
}

.user-welcome::before {
  content: "👋";
}

.logout-button {
  padding: var(--space-2) var(--space-4);
  font-size: var(--text-sm);
  color: var(--text-secondary);
  cursor: pointer;
  background: transparent;
  border: 1px solid var(--border-color);
  border-radius: var(--radius-lg);
  transition: var(--transition-all);
}

.logout-button:hover {
  color: var(--accent-color);
  background: rgb(232 191 118 / 10%);
  border-color: var(--accent-color);
}

/* Responsive */
@media (width <= 768px) {
  .user-controls {
    flex-direction: column;
    gap: var(--space-responsive-2);
    padding: var(--space-responsive-2);
  }

  .main-content {
    width: 100%;
    padding: var(--space-4);
    margin-top: 65px;
  }

  /* Improve touch targets - Updated to meet mobile guidelines */
  button,
  .nav-menu button {
    min-width: 48px; /* Ensure minimum width for touch targets */
    min-height: 48px; /* Updated to meet mobile guidelines */
    padding: 0.5rem 0.75rem;
    font-size: 0.875rem;
  }

  /* Better spacing for mobile content */
  .container {
    padding: 0 var(--space-4);
  }

  .global-loading-overlay {
    padding: var(--space-4);
  }
}

@media (width <= 480px) {
  .nav-menu button {
    padding: var(--space-2) var(--space-3);
  }
}

/* ===== components.css ===== */

/* Component Base Styles */

/* Cards - Consolidated in Card System section */

/* Buttons */
.btn {
  display: inline-flex;
  gap: var(--space-2);
  align-items: center;
  justify-content: center;
  padding: var(--space-3) var(--space-4);
  font-size: var(--text-base);
  font-weight: 500;
  cursor: pointer;
  border-radius: var(--radius-md);
  transition: var(--transition-all);
}

/* Mobile-optimized buttons */

/* Forms */
.form-group {
  display: flex;
  flex-direction: column;
  gap: var(--space-2);
}

.input-group {
  position: relative;
  display: flex;
  gap: var(--space-2);
  align-items: center;
}

.form-label {
  font-size: var(--text-sm);
  font-weight: 500;
  color: var(--text-secondary);
}

.form-input {
  width: 100%;
  padding: var(--space-3);
  font-size: var(--text-base);
  color: var(--text-primary);
  background: var(--surface-color);
  border: 1px solid var(--border-color);
  border-radius: var(--radius-md);
  transition: var(--transition-all);
}

.form-input:focus {
  outline: none;
  border-color: var(--accent-color);
  box-shadow: 0 0 0 3px rgb(232 191 118 / 20%);
}

/* Badges */
.badge {
  display: inline-flex;
  gap: var(--space-1);
  align-items: center;
  padding: var(--space-1) var(--space-2);
  font-size: var(--text-xs);
  font-weight: 500;
  border-radius: var(--radius-full);
}

.badge-primary {
  display: inline-flex;
  gap: var(--space-1);
  align-items: center;
  padding: var(--space-1) var(--space-2);
  font-size: var(--text-xs);
  font-weight: 500;
  color: white;
  background: var(--charcoal);
  border-radius: var(--radius-full);
}

.badge-secondary {
  display: inline-flex;
  gap: var(--space-1);
  align-items: center;
  padding: var(--space-1) var(--space-2);
  font-size: var(--text-xs);
  font-weight: 500;
  color: var(--text-primary);
  background: var(--blue-gray);
  border: 1px solid var(--border-color);
  border-radius: var(--radius-full);
}

/* Tooltips */
.tooltip {
  position: relative;
}

.tooltip::before {
  position: absolute;
  bottom: 100%;
  left: 50%;
  padding: var(--space-2);
  font-size: var(--text-xs);
  color: white;
  white-space: nowrap;
  pointer-events: none;
  content: attr(data-tooltip);
  background: var(--gray-800);
  border-radius: var(--radius-sm);
  opacity: 0;
  transform: translateX(-50%);
  transition: var(--transition-all);
}

.tooltip:hover::before {
  opacity: 1;
  transform: translateX(-50%) translateY(-4px);
}

/* Modals */
.modal-backdrop {
  position: fixed;
  inset: 0;
  z-index: var(--z-modal);
  background: var(--overlay-light);
  backdrop-filter: blur(4px);
}

.modal {
  position: fixed;
  top: 50%;
  left: 50%;
  z-index: var(--z-modal);
  width: min(90%, 500px);
  max-height: 90vh;
  overflow-y: auto;
  background: var(--card-background);
  border-radius: var(--radius-lg);
  box-shadow: var(--shadow-xl);
  transform: translate(-50%, -50%);
}

.modal-header {
  display: flex;
  align-items: center;
  justify-content: space-between;
  padding: var(--space-4);
  border-bottom: 1px solid var(--border-color);
}

.modal-body {
  padding: var(--space-4);
}

.modal-footer {
  display: flex;
  gap: var(--space-2);
  align-items: center;
  justify-content: flex-end;
  padding: var(--space-4);
  border-top: 1px solid var(--border-color);
}

/* Lists */
.list-base {
  display: flex;
  flex-direction: column;
  gap: var(--space-2);
}

.list-item {
  display: flex;
  gap: var(--space-3);
  align-items: center;
  padding: var(--space-3);
  background: var(--surface-color);
  border-radius: var(--radius-md);
  transition: var(--transition-all);
}

.list-item:hover {
  background: var(--card-hover);
}

/* Responsive Utilities */
@media (width <= 640px) {
  .modal {
    width: 95%;
  }

  .btn {
    padding: var(--space-2) var(--space-3);
  }

  .form-input {
    padding: var(--space-2);
  }
}

/* Dark Mode Adjustments - removed in favor of global theme tokens */

/* ===== index.css (app rules) ===== */

.app {
  position: relative;
  display: flex;
  min-height: 100vh;
  overflow-x: hidden;
  background: var(--background-color);
}

main {
  flex: 1;
  width: 100%;
  max-width: 1400px;
  padding: var(--space-4);
  margin: 0 auto;
}

header {
  position: relative;
  padding: var(--space-8) var(--space-4);
  margin-bottom: var(--space-8);
  overflow: hidden;
  text-align: center;
  background: var(--header-background);
  border-bottom: 1px solid var(--header-border);
}

.header-background {
  position: absolute;
  inset: 0;
  z-index: var(--z-0);
  background-position: 50%;
  background-size: cover;
  opacity: 0.05;
  filter: blur(5px);
}

.header-image {
  display: block;
  width: 120px;
  height: 120px;
  margin: 0 auto var(--space-4);
  object-fit: cover;
  border: 3px solid var(--accent-color);
  border-radius: var(--radius-full);
  box-shadow: var(--shadow-lg);
  animation: float 6s ease-in-out infinite;
}

.header-image,
h1 {
  position: relative;
  z-index: var(--z-10);
}

h1 {
  margin: 0;
  font-family: var(--font-serif);
  font-size: var(--text-4xl);
  color: var(--text-primary);
}

.main-content {
  position: relative;
  z-index: 1;
  flex: 1;
  width: 100%;
  min-height: 100vh;
  padding: var(--space-6);
  margin-top: 65px;
  background: var(--background-color);
  transition: all 0.3s var(--ease-out);
}

/* Mobile-optimized main content */
@media (width <= 768px) {
  .main-content {
    padding: var(--mobile-padding);
    margin-top: 60px; /* Slightly less margin on mobile */
  }
}

@media (width <= 480px) {
  .main-content {
    padding: 0.75rem;
    margin-top: 55px;
  }
}

/* Matrix mode styles */
.app.matrix-mode .main-content {
  position: relative;
}

.app.matrix-mode .main-content::before {
  position: absolute;
  inset: 0;
  z-index: 1;
  pointer-events: none;
  content: "";
  background: linear-gradient(45deg, #000, #020);
  opacity: 0.9;
}

.app.matrix-mode .main-content::after {
  position: absolute;
  inset: 0;
  z-index: 2;
  pointer-events: none;
  content: "";
  background-image: url("data:image/svg+xml,%3Csvg width='40' height='40' viewBox='0 0 40 40' xmlns='http://www.w3.org/2000/svg'%3E%3Cg fill='%2300FF00' fill-opacity='0.1' fill-rule='evenodd'%3E%3Cpath d='M0 38.59l2.83-2.83 1.41 1.41L1.41 40H0v-1.41zM0 20.83l2.83-2.83 1.41 1.41L1.41 22.24H0v-1.41zM22.24 0l2.83 2.83 1.41-1.41L20.83 0H22.24zm1.41 18.41l2.83 2.83 1.41-1.41L20.83 12.91 22.24 14.32 20 16.56l-1.41-1.41 2.83-2.83-1.41-1.41L15.56 20l4.24 4.24 1.41-1.41-2.83-2.83 1.41-1.41 2.83 2.83 1.41-1.41-4.24-4.24-1.41 1.41zM1.41 0l2.83 2.83 1.41-1.41L0 0h1.41zM40 1.41l2.83 2.83 1.41-1.41L40 0v1.41zM20 18.41l2.83-2.83 1.41 1.41L16.56 14.32 20 10.08l-1.41-1.41-4.24 4.24L18.24 16.56l-1.41 1.41-2.83-2.83-1.41 1.41 4.24 4.24L18.24 19.4l1.41-1.41zM22.24 40l2.83-2.83 1.41 1.41L20.83 40h1.41zm18.59-18.59l-1.41-1.41-2.83 2.83-1.41-1.41 2.83-2.83-1.41-1.41-2.83 2.83-1.41-1.41 2.83-2.83-1.41-1.41 2.83 2.83z'/%3E%3C/g%3E%3C/svg%3E");
  animation: matrix-scroll 30s linear infinite;
}

@keyframes matrix-scroll {
  0% {
    background-position: 0 0;
  }

  100% {
    background-position: 100% 100%;
  }
}

@media (width >= 640px) {
  .container {
    max-width: 640px;
    padding: 0 var(--space-6);
  }
}

@media (width >= 768px) {
  .container {
    max-width: 768px;
  }
}

@media (width >= 1024px) {
  .container {
    max-width: 1024px;
  }
}

@media (width >= 1280px) {
  .container {
    max-width: 1280px;
  }
}

@media (width >= 1536px) {
  .container {
    max-width: 1400px;
  }
}

@media (width <= 768px) {
  .user-controls {
    flex-direction: column;
    gap: var(--space-responsive-2);
    padding: var(--space-responsive-2);
  }

  .main-content {
    width: 100%;
    padding: var(--space-4);
    margin-top: 65px;
  }

  /* Improve touch targets - Updated to meet mobile guidelines */
  button,
  .nav-menu button {
    min-width: 48px; /* Ensure minimum width for touch targets */
    min-height: 48px; /* Updated to meet mobile guidelines */
    padding: 0.5rem 0.75rem;
    font-size: 0.875rem;
  }

  /* Better spacing for mobile content */
  .container {
    padding: 0 var(--space-4);
  }

  .global-loading-overlay {
    padding: var(--space-4);
  }
}

/* iPhone-specific adjustments */
@media (width <= 430px) {
  .container {
    padding: 0 var(--space-3);
  }

  .main-content {
    padding: var(--space-3);
  }

  .main-content.sidebar-open {
    transform: translateX(60px);
  }

  header {
    padding: var(--space-4) var(--space-3);
  }

  .header-image {
    width: 80px;
    height: 80px;
  }
}

/* Dark mode adjustments - removed in favor of global theme tokens */

@media (prefers-contrast: more) {
  :root {
    --primary-600: #1a1f2e;
    --error-600: #c80000;
    --success-600: green;
    --warning-600: #c85000;
  }
}

@media (prefers-reduced-motion: reduce) {
  * {
    transition-duration: 0.01ms !important;
    animation-duration: 0.01ms !important;
    animation-iteration-count: 1 !important;
    scroll-behavior: auto !important;
  }

  .main-content,
  .main-content.sidebar-open {
    filter: none;
    transition: none;
  }
}

/* Add global loading overlay */
.global-loading-overlay {
  position: fixed;
  inset: 0;
  z-index: var(--z-modal);
  display: grid;
  place-items: center;
  background: var(--overlay-dark);
  backdrop-filter: blur(8px);
}

/* Removed global .tournament block to prevent overriding CSS modules */

/* Bracket Component Classes */
.player {
  display: flex;
  align-items: center;
  justify-content: space-between;
  padding: var(--space-2) var(--space-3);
  margin-bottom: var(--space-2);
  background: var(--surface-color);
  border: 1px solid var(--border-color);
  border-radius: var(--radius-md);
  transition: all var(--duration-normal) var(--ease-out);
}

.player:last-child {
  margin-bottom: 0;
}

.playerWinner {
  display: flex;
  align-items: center;
  justify-content: space-between;
  padding: var(--space-2) var(--space-3);
  margin-bottom: var(--space-2);
  font-weight: 500;
  color: var(--accent-color);
  background: var(--surface-color);
  background: rgb(232 191 118 / 10%);
  border: 1px solid var(--border-color);
  border-color: var(--accent-color);
  border-radius: var(--radius-md);
  transition: all var(--duration-normal) var(--ease-out);
}

.playerLoser {
  color: var(--text-secondary);
  background: var(--surface-color);
  opacity: 0.6;
}

.playerBothWin {
  font-weight: 500;
  color: var(--success-700);
  background: rgb(var(--success-rgb) / 10%);
  border-color: var(--success-300);
}

.playerNeither {
  font-weight: 500;
  color: var(--warning-700);
  background: rgb(var(--warning-rgb) / 5%);
  border-color: var(--warning-200);
  opacity: 0.8;
}

.playerBye {
  font-style: italic;
  background: var(--surface-color);
  border-style: dashed;
  opacity: 0.5;
}

.winnerBadge {
  padding: var(--space-1) var(--space-2);
  font-size: var(--text-xs);
  font-weight: 500;
  color: var(--charcoal);
  background: var(--accent-color);
  border-radius: var(--radius-full);
  transition: all var(--duration-normal) var(--ease-out);
}

/* Safe area insets for modern mobile devices */
@supports (padding: max(0px)) {
  .main-content {
    padding-right: max(var(--space-6), env(safe-area-inset-right));
    padding-left: max(var(--space-6), env(safe-area-inset-left));
  }

  @media (width <= 768px) {
    .main-content {
      padding-right: max(var(--space-4), env(safe-area-inset-right));
      padding-left: max(var(--space-4), env(safe-area-inset-left));
    }
  }
}

/* * New Vibrant Color Utility Classes */
.vibrant-cyan {
  color: var(--neon-cyan);
}

.vibrant-pink {
  color: var(--hot-pink);
}

.vibrant-red {
  color: var(--fire-red);
}

.bg-vibrant-cyan {
  background-color: var(--neon-cyan);
}

.bg-vibrant-pink {
  background-color: var(--hot-pink);
}

.bg-vibrant-red {
  background-color: var(--fire-red);
}

.bg-vibrant-cyan-light {
  background-color: var(--neon-cyan-50);
}

.bg-vibrant-pink-light {
  background-color: var(--hot-pink-50);
}

.bg-vibrant-red-light {
  background-color: var(--fire-red-50);
}

.border-vibrant-cyan {
  border-color: var(--neon-cyan);
}

.border-vibrant-pink {
  border-color: var(--hot-pink);
}

.border-vibrant-red {
  border-color: var(--fire-red);
}

/* * Glow Effects */
.glow-cyan {
  box-shadow: var(--glow-cyan);
}

.glow-pink {
  box-shadow: var(--glow-pink);
}

.glow-red {
  box-shadow: var(--glow-red);
}

/* * Hover Effects with Vibrant Colors */
.hover\:glow-cyan:hover {
  box-shadow: var(--glow-cyan);
}

.hover\:glow-pink:hover {
  box-shadow: var(--glow-pink);
}

.hover\:glow-red:hover {
  box-shadow: var(--glow-red);
}

/* * Text Glow Effects */
.text-glow-cyan {
  text-shadow: 0 0 10px var(--neon-cyan);
}

.text-glow-pink {
  text-shadow: 0 0 10px var(--hot-pink);
}

.text-glow-red {
  text-shadow: 0 0 10px var(--fire-red);
}

/* * Gradient Backgrounds */
.bg-gradient-cyan {
  background: linear-gradient(
    135deg,
    var(--neon-cyan-50),
    var(--neon-cyan-100)
  );
}

.bg-gradient-pink {
  background: linear-gradient(135deg, var(--hot-pink-50), var(--hot-pink-100));
}

.bg-gradient-red {
  background: linear-gradient(135deg, var(--fire-red-50), var(--fire-red-100));
}

/* * Animated Glow */
@keyframes glow-cyan {
  0%,
  100% {
    box-shadow: 0 0 20px rgba(var(--neon-cyan-rgb), 0.6);
  }

  50% {
    box-shadow: 0 0 30px rgba(var(--neon-cyan-rgb), 0.8);
  }
}

@keyframes glow-pink {
  0%,
  100% {
    box-shadow: 0 0 20px rgba(var(--hot-pink-rgb), 0.6);
  }

  50% {
    box-shadow: 0 0 30px rgba(var(--hot-pink-rgb), 0.8);
  }
}

@keyframes glow-red {
  0%,
  100% {
    box-shadow: 0 0 20px rgba(var(--fire-red-rgb), 0.6);
  }

  50% {
    box-shadow: 0 0 30px rgba(var(--fire-red-rgb), 0.8);
  }
}

.animate-glow-cyan {
  animation: glow-cyan 2s ease-in-out infinite;
}

.animate-glow-pink {
  animation: glow-pink 2s ease-in-out infinite;
}

.animate-glow-red {
  animation: glow-red 2s ease-in-out infinite;
}

/* * New Vibrant Button Variants */
.btnVibrantCyan {
  font-weight: 600;
  color: var(--charcoal);
  background: var(--neon-cyan);
  border: 2px solid var(--neon-cyan);
  transition: all 0.3s ease;
}

.btnVibrantCyan:hover:not(:disabled) {
  background: var(--neon-cyan-600);
  border-color: var(--neon-cyan-700);
  box-shadow: var(--glow-cyan);
  transform: translateY(-2px);
}

.btnVibrantPink {
  font-weight: 600;
  color: white;
  background: var(--hot-pink);
  border: 2px solid var(--hot-pink);
  transition: all 0.3s ease;
}

.btnVibrantPink:hover:not(:disabled) {
  background: var(--hot-pink-600);
  border-color: var(--hot-pink-700);
  box-shadow: var(--glow-pink);
  transform: translateY(-2px);
}

.btnVibrantRed {
  font-weight: 600;
  color: white;
  background: var(--fire-red);
  border: 2px solid var(--fire-red);
  transition: all 0.3s ease;
}

.btnVibrantRed:hover:not(:disabled) {
  background: var(--fire-red-600);
  border-color: var(--fire-red-700);
  box-shadow: var(--glow-red);
  transform: translateY(-2px);
}

/* * Glow Button Variants */
.btnGlowCyan {
  display: inline-flex;
  gap: var(--space-2);
  align-items: center;
  justify-content: center;
  padding: var(--space-3) var(--space-4);
  font-size: var(--text-sm);
  font-weight: 600;
  color: var(--text-primary);
  cursor: pointer;
  background: var(--neon-cyan);
  border: 2px solid var(--neon-cyan);
  border-radius: var(--radius-md);
  box-shadow: var(--glow-cyan);
  transition: all 0.2s ease;
}

.btnGlowCyan:hover:not(:disabled) {
  animation: glow-cyan 1s ease-in-out infinite;
}

.btnGlowPink {
  display: inline-flex;
  gap: var(--space-2);
  align-items: center;
  justify-content: center;
  padding: var(--space-3) var(--space-4);
  font-size: var(--text-sm);
  font-weight: 600;
  color: var(--text-primary);
  cursor: pointer;
  background: var(--hot-pink);
  border: 2px solid var(--hot-pink);
  border-radius: var(--radius-md);
  box-shadow: var(--glow-pink);
  transition: all 0.2s ease;
}

.btnGlowPink:hover:not(:disabled) {
  animation: glow-pink 1s ease-in-out infinite;
}

.btnGlowRed {
  display: inline-flex;
  gap: var(--space-2);
  align-items: center;
  justify-content: center;
  padding: var(--space-3) var(--space-4);
  font-size: var(--text-sm);
  font-weight: 600;
  color: var(--text-primary);
  cursor: pointer;
  background: var(--fire-red);
  border: 2px solid var(--fire-red);
  border-radius: var(--radius-md);
  box-shadow: var(--glow-red);
  transition: all 0.2s ease;
}

.btnGlowRed:hover:not(:disabled) {
  animation: glow-red 1s ease-in-out infinite;
}

/* * New Vibrant Card Variants */
.cardVibrantCyan {
  padding: var(--space-4);
  background: var(--card-background);
  background: linear-gradient(
    135deg,
    var(--neon-cyan-50),
    var(--card-background)
  );
  border: 2px solid var(--neon-cyan);
  border-radius: var(--radius-lg);
  transition: all 0.3s ease;
}

.cardVibrantCyan:hover {
  border-color: var(--neon-cyan-600);
  box-shadow: var(--glow-cyan);
  transform: translateY(-3px);
}

.cardVibrantPink {
  padding: var(--space-4);
  background: var(--card-background);
  background: linear-gradient(
    135deg,
    var(--hot-pink-50),
    var(--card-background)
  );
  border: 2px solid var(--hot-pink);
  border-radius: var(--radius-lg);
  transition: all 0.3s ease;
}

.cardVibrantPink:hover {
  border-color: var(--hot-pink-600);
  box-shadow: var(--glow-pink);
  transform: translateY(-3px);
}

.cardVibrantRed {
  padding: var(--space-4);
  background: var(--card-background);
  background: linear-gradient(
    135deg,
    var(--fire-red-50),
    var(--card-background)
  );
  border: 2px solid var(--fire-red);
  border-radius: var(--radius-lg);
  transition: all 0.3s ease;
}

.cardVibrantRed:hover {
  border-color: var(--fire-red-600);
  box-shadow: var(--glow-red);
  transform: translateY(-3px);
}

/* * Interactive Vibrant Cards */
.cardInteractiveVibrantCyan {
  padding: var(--space-4);
  cursor: pointer;
  background: var(--card-background);
  background: linear-gradient(
    135deg,
    var(--neon-cyan-50),
    var(--card-background)
  );
  border: 2px solid var(--neon-cyan);
  border-radius: var(--radius-lg);
  transition: all 0.3s ease;
}

.cardInteractiveVibrantCyan:hover {
  background: linear-gradient(
    135deg,
    var(--neon-cyan-100),
    var(--card-background)
  );
}

.cardInteractiveVibrantPink {
  padding: var(--space-4);
  cursor: pointer;
  background: var(--card-background);
  background: linear-gradient(
    135deg,
    var(--hot-pink-50),
    var(--card-background)
  );
  border: 2px solid var(--hot-pink);
  border-radius: var(--radius-lg);
  transition: all 0.3s ease;
}

.cardInteractiveVibrantPink:hover {
  background: linear-gradient(
    135deg,
    var(--hot-pink-100),
    var(--card-background)
  );
}

.cardInteractiveVibrantRed {
  padding: var(--space-4);
  cursor: pointer;
  background: var(--card-background);
  background: linear-gradient(
    135deg,
    var(--fire-red-50),
    var(--card-background)
  );
  border: 2px solid var(--fire-red);
  border-radius: var(--radius-lg);
  transition: all 0.3s ease;
}

.cardInteractiveVibrantRed:hover {
  background: linear-gradient(
    135deg,
    var(--fire-red-100),
    var(--card-background)
  );
}

/* ===== BUTTON SYSTEM ===== */

/* * Consolidated button styles - all button variants in one place */

/* Base button styles */
.button,
.btn {
  display: inline-flex;
  gap: var(--space-2);
  align-items: center;
  justify-content: center;
  min-height: 36px;
  padding: var(--space-2) var(--space-4);
  font-size: var(--text-base);
  font-weight: 500;
  color: white;
  cursor: pointer;
  background: var(--charcoal);
  border: none;
  border-radius: var(--radius-md);
  transition: all var(--transition-smooth);
}

.button:disabled,
.btn:disabled {
  cursor: not-allowed;
  opacity: 0.7;
}

/* Button variants */
.button.secondary,
.btn.secondary {
  color: var(--text-primary);
  background: var(--blue-gray);
  border: 1px solid var(--border-color);
}

.button.secondary:hover:not(:disabled),
.btn.secondary:hover:not(:disabled) {
  background: var(--card-hover);
  border-color: var(--accent-color);
}

/* Primary button */
.button-primary,
.btn-primary {
  color: white;
  background: var(--charcoal);
  border: 1px solid var(--charcoal);
}

.button-primary:hover:not(:disabled),
.btn-primary:hover:not(:disabled) {
  background: var(--primary-700);
  border-color: var(--primary-700);
}

.button-primary:active:not(:disabled),
.btn-primary:active:not(:disabled) {
  background: var(--primary-800);
  border-color: var(--primary-800);
}

/* Secondary button */
.button-secondary,
.btn-secondary {
  color: var(--text-primary);
  background: var(--blue-gray);
  border: 1px solid var(--border-color);
}

.button-secondary:hover:not(:disabled),
.btn-secondary:hover:not(:disabled) {
  background: var(--accent-color);
  border-color: var(--accent-color);
}

/* Mobile optimizations */
@media (width <= 768px) {
  .button,
  .btn,
  .button-primary,
  .button-secondary,
  .btn-primary,
  .btn-secondary {
    min-height: 44px;
    padding: var(--space-3) var(--space-4);
    font-size: var(--text-base);
  }
}

@media (width <= 480px) {
  .button,
  .btn,
  .button-primary,
  .button-secondary,
  .btn-primary,
  .btn-secondary {
    min-height: 40px;
    padding: var(--space-2) var(--space-3);
    font-size: var(--text-sm);
  }
}

/* ===== CARD SYSTEM ===== */

/* * Consolidated card styles - all card variants in one place */

/* Base card styles */
.card,
.card-base {
  padding: var(--space-4);
  background: var(--card-background);
  border: 1px solid var(--card-border);
  border-radius: var(--radius-lg);
  transition: var(--transition-all);
}

.card:hover,
.card-base:hover {
  background: var(--card-hover);
  border-color: var(--accent-color);
  box-shadow: var(--shadow-md);
}

/* Interactive cards */
.cardInteractive,
.card-interactive {
  cursor: pointer;
}

.cardInteractive:hover,
.card-interactive:hover {
  border-color: var(--accent-color);
  box-shadow: var(--shadow-md);
  transform: translateY(-2px);
}

/* Focus states */
.card-base:focus-visible {
  outline: 2px solid var(--accent-color);
  outline-offset: 2px;
  box-shadow: var(--shadow-lg);
}

/* Mobile optimizations */
@media (width <= 768px) {
  .card,
  .card-base {
    padding: var(--space-3);
    margin-bottom: var(--space-4);
    border-radius: var(--radius-md);
  }
}

@media (width <= 480px) {
  .card,
  .card-base {
    padding: var(--space-2);
    border-radius: var(--radius-sm);
  }
}

/* * Cat-themed background styles */
.cat-background {
  position: fixed;
  top: 0;
  left: 0;
  z-index: -1;
  width: 100%;
  height: 100%;
  overflow: hidden;
  background: linear-gradient(135deg, #0f0f23 0%, #1a1f2e 50%, #2d1b69 100%);
}

.cat-background__stars {
  position: absolute;
  top: 0;
  left: 0;
  width: 100%;
  height: 100%;
  background-image:
    radial-gradient(2px 2px at 20px 30px, #eee, transparent),
    radial-gradient(2px 2px at 40px 70px, rgb(255 255 255 / 80%), transparent),
    radial-gradient(1px 1px at 90px 40px, #fff, transparent),
    radial-gradient(1px 1px at 130px 80px, rgb(255 255 255 / 60%), transparent),
    radial-gradient(2px 2px at 160px 30px, #ddd, transparent);
  background-repeat: repeat;
  background-size: 200px 100px;
  animation: twinkle 20s linear infinite;
}

.cat-background__nebula {
  position: absolute;
  top: 0;
  left: 0;
  width: 100%;
  height: 100%;
  background:
    radial-gradient(
      ellipse at 20% 80%,
      rgb(120 119 198 / 30%) 0%,
      transparent 50%
    ),
    radial-gradient(
      ellipse at 80% 20%,
      rgb(255 119 198 / 30%) 0%,
      transparent 50%
    ),
    radial-gradient(
      ellipse at 40% 40%,
      rgb(120 219 255 / 20%) 0%,
      transparent 50%
    );
  filter: blur(1px);
}

.cat-background__floating-cats {
  position: absolute;
  top: 0;
  left: 0;
  width: 100%;
  height: 100%;
  pointer-events: none;
}

.cat-background__cat {
  position: absolute;
  width: 40px;
  height: 40px;
  opacity: 0.6;
  filter: drop-shadow(0 0 10px rgb(255 255 255 / 30%));
  transition: all 0.3s ease;
}

.cat-background__cat:hover {
  opacity: 1;
  filter: drop-shadow(0 0 20px rgb(255 255 255 / 60%));
  transform: scale(1.2);
}

.cat-background__cat--1 {
  top: 15%;
  left: 10%;
  animation: float1 8s ease-in-out infinite;
}

.cat-background__cat--2 {
  top: 25%;
  right: 15%;
  animation: float2 10s ease-in-out infinite;
  animation-delay: -2s;
}

.cat-background__cat--3 {
  bottom: 20%;
  left: 20%;
  animation: float3 12s ease-in-out infinite;
  animation-delay: -4s;
}

.cat-background__cat--4 {
  right: 10%;
  bottom: 30%;
  animation: float4 9s ease-in-out infinite;
  animation-delay: -6s;
}

@keyframes twinkle {
  0%,
  100% {
    opacity: 1;
  }
  50% {
    opacity: 0.3;
  }
}

@keyframes float1 {
  0%,
  100% {
    transform: translateY(0) rotate(0deg);
  }
  50% {
    transform: translateY(-20px) rotate(5deg);
  }
}

@keyframes float2 {
  0%,
  100% {
    transform: translateY(0) rotate(0deg);
  }
  50% {
    transform: translateY(-15px) rotate(-3deg);
  }
}

@keyframes float3 {
  0%,
  100% {
    transform: translateY(0) rotate(0deg);
  }
  50% {
    transform: translateY(-25px) rotate(2deg);
  }
}

@keyframes float4 {
  0%,
  100% {
    transform: translateY(0) rotate(0deg);
  }
  50% {
    transform: translateY(-18px) rotate(-4deg);
  }
}

/* * Light theme adjustments */
.light-theme .cat-background {
  background: linear-gradient(135deg, #e8f4fd 0%, #f0f8ff 50%, #e6f3ff 100%);
}

.light-theme .cat-background__stars {
  background-image:
    radial-gradient(2px 2px at 20px 30px, #666, transparent),
    radial-gradient(2px 2px at 40px 70px, rgb(100 100 100 / 80%), transparent),
    radial-gradient(1px 1px at 90px 40px, #888, transparent),
    radial-gradient(1px 1px at 130px 80px, rgb(100 100 100 / 60%), transparent),
    radial-gradient(2px 2px at 160px 30px, #777, transparent);
}

.light-theme .cat-background__nebula {
  background:
    radial-gradient(
      ellipse at 20% 80%,
      rgb(100 100 200 / 20%) 0%,
      transparent 50%
    ),
    radial-gradient(
      ellipse at 80% 20%,
      rgb(200 100 200 / 20%) 0%,
      transparent 50%
    ),
    radial-gradient(
      ellipse at 40% 40%,
      rgb(100 200 255 / 15%) 0%,
      transparent 50%
    );
}

.light-theme .cat-background__cat {
  opacity: 0.4;
  filter: drop-shadow(0 0 8px rgb(0 0 0 / 20%));
}

.light-theme .cat-background__cat:hover {
  opacity: 0.8;
  filter: drop-shadow(0 0 15px rgb(0 0 0 / 40%));
}

/* * Responsive adjustments */
@media (width <= 768px) {
  .cat-background__cat {
    width: 30px;
    height: 30px;
  }
<<<<<<< HEAD
  
=======
>>>>>>> 2db1e932
  .cat-background__cat--1 {
    top: 10%;
    left: 5%;
  }
<<<<<<< HEAD

=======
>>>>>>> 2db1e932
  .cat-background__cat--2 {
    top: 20%;
    right: 10%;
  }
<<<<<<< HEAD

=======
>>>>>>> 2db1e932
  .cat-background__cat--3 {
    bottom: 15%;
    left: 15%;
  }
<<<<<<< HEAD

=======
>>>>>>> 2db1e932
  .cat-background__cat--4 {
    right: 5%;
    bottom: 25%;
  }
}

@media (width <= 480px) {
  .cat-background__cat {
    width: 25px;
    height: 25px;
  }
<<<<<<< HEAD
  
=======

>>>>>>> 2db1e932
  .cat-background__cat--1 {
    top: 8%;
    left: 3%;
  }
<<<<<<< HEAD

=======
>>>>>>> 2db1e932
  .cat-background__cat--2 {
    top: 18%;
    right: 8%;
  }
<<<<<<< HEAD

=======
>>>>>>> 2db1e932
  .cat-background__cat--3 {
    bottom: 12%;
    left: 12%;
  }
<<<<<<< HEAD

=======
>>>>>>> 2db1e932
  .cat-background__cat--4 {
    right: 3%;
    bottom: 22%;
  }
<<<<<<< HEAD


/* Limit global button resets to layout regions to avoid module collisions */
.layout button,
.main-content button {
  /* move previous global button declarations here if needed */
}
=======
>>>>>>> 2db1e932
}<|MERGE_RESOLUTION|>--- conflicted
+++ resolved
@@ -265,454 +265,6 @@
     margin: 0.5rem;
   }
 }
-
-/* ===== variables.css ===== */
-<<<<<<< HEAD
-=======
-:root {
-  /* New Brand Color Palette */
-  --charcoal: #2c3e40;
-  --blue-gray: #809fb0;
-  --mimosa: #e8bf76;
-  --gold: #f1a438;
-
-  /* * New Vibrant Colors */
-  --neon-cyan: #2ff3e0;
-  --hot-pink: #fa26a0;
-  --fire-red: #f51720;
-
-  /* * Vibrant Color Variations */
-  --neon-cyan-50: rgb(47 243 224 / 10%);
-  --neon-cyan-100: rgb(47 243 224 / 20%);
-  --neon-cyan-200: rgb(47 243 224 / 30%);
-  --neon-cyan-300: rgb(47 243 224 / 40%);
-  --neon-cyan-400: rgb(47 243 224 / 60%);
-  --neon-cyan-500: #2ff3e0;
-  --neon-cyan-600: #26d4c7;
-  --neon-cyan-700: #1fb5aa;
-  --neon-cyan-800: #18968d;
-  --neon-cyan-900: #117770;
-  --hot-pink-50: rgb(250 38 160 / 10%);
-  --hot-pink-100: rgb(250 38 160 / 20%);
-  --hot-pink-200: rgb(250 38 160 / 30%);
-  --hot-pink-300: rgb(250 38 160 / 40%);
-  --hot-pink-400: rgb(250 38 160 / 60%);
-  --hot-pink-500: #fa26a0;
-  --hot-pink-600: #e61f8f;
-  --hot-pink-700: #d21a7e;
-  --hot-pink-800: #be156d;
-  --hot-pink-900: #aa105c;
-  --fire-red-50: rgb(245 23 32 / 10%);
-  --fire-red-100: rgb(245 23 32 / 20%);
-  --fire-red-200: rgb(245 23 32 / 30%);
-  --fire-red-300: rgb(245 23 32 / 40%);
-  --fire-red-400: rgb(245 23 32 / 60%);
-  --fire-red-500: #f51720;
-  --fire-red-600: #dc141c;
-  --fire-red-700: #c31218;
-  --fire-red-800: #aa0f14;
-  --fire-red-900: #910c10;
-
-  /* Primary Color Scale - Based on Charcoal */
-  --primary-50: #f8f9fa;
-  --primary-100: #e9ecef;
-  --primary-200: #dee2e6;
-  --primary-300: #ced4da;
-  --primary-400: #adb5bd;
-  --primary-500: #6c757d;
-  --primary-600: #495057;
-  --primary-700: #343a40;
-  --primary-800: #2c3e40; /* Charcoal - main brand color */
-  --primary-900: #212529;
-
-  /* Secondary Color Scale - Based on Blue Gray */
-  --secondary-50: #f8fafc;
-  --secondary-100: #f1f5f9;
-  --secondary-200: #e2e8f0;
-  --secondary-300: #cbd5e1;
-  --secondary-400: #94a3b8;
-  --secondary-500: #64748b;
-  --secondary-600: #475569;
-  --secondary-700: #334155;
-  --secondary-800: #1e293b;
-  --secondary-900: #0f172a;
-
-  /* Accent Color Scale - Based on Mimosa */
-  --accent-50: #fefce8;
-  --accent-100: #fef9c3;
-  --accent-200: #fef08a;
-  --accent-300: #fde047;
-  --accent-400: #facc15;
-  --accent-500: #e8bf76; /* Mimosa - accent color */
-  --accent-600: #ca8a04;
-  --accent-700: #a16207;
-  --accent-800: #854d0e;
-  --accent-900: #713f12;
-
-  /* Highlight Color Scale - Based on Gold */
-  --highlight-50: #fffbeb;
-  --highlight-100: #fef3c7;
-  --highlight-200: #fde68a;
-  --highlight-300: #fcd34d;
-  --highlight-400: #fbbf24;
-  --highlight-500: #f1a438; /* Gold - highlight color */
-  --highlight-600: #d97706;
-  --highlight-700: #b45309;
-  --highlight-800: #92400e;
-  --highlight-900: #78350f;
-
-  /* Modern Grays - Updated to complement new palette */
-  --gray-50: #f8fafc;
-  --gray-100: #f1f5f9;
-  --gray-200: #e2e8f0;
-  --gray-300: #cbd5e1;
-  --gray-400: #94a3b8;
-  --gray-500: #64748b;
-  --gray-600: #475569;
-  --gray-700: #334155;
-  --gray-800: #1e293b;
-  --gray-900: #0f172a;
-
-  /* Semantic Colors - Updated to use new palette */
-  --success-50: #ecfdf5;
-  --success-100: #d1fae5;
-  --success-200: #a7f3d0;
-  --success-300: #6ee7b7;
-  --success-400: #34d399;
-  --success-500: #10b981;
-  --success-600: #059669;
-  --success-700: #047857;
-  --success-800: #065f46;
-  --success-900: #064e3b;
-  --error-50: #fef2f2;
-  --error-100: #fee2e2;
-  --error-200: #fecaca;
-  --error-300: #fca5a5;
-  --error-400: #f87171;
-  --error-500: #ef4444;
-  --error-600: #dc2626;
-  --error-700: #b91c1c;
-  --error-800: #991b1b;
-  --error-900: #7f1d1d;
-  --warning-50: #fffbeb;
-  --warning-100: #fef3c7;
-  --warning-200: #fde68a;
-  --warning-300: #fcd34d;
-  --warning-400: #fbbf24;
-  --warning-500: #f59e0b;
-  --warning-600: #d97706;
-  --warning-700: #b45309;
-  --warning-800: #92400e;
-  --warning-900: #78350f;
-
-  /* RGB Values for Opacity - Updated to new colors */
-  --primary-rgb: 44, 62, 64; /* Charcoal */
-  --secondary-rgb: 128, 159, 176; /* Blue Gray */
-  --accent-rgb: 232, 191, 118; /* Mimosa */
-  --highlight-rgb: 241, 164, 56; /* Gold */
-
-  /* * New Vibrant Color RGB Values */
-  --neon-cyan-rgb: 47, 243, 224; /* Neon Cyan */
-  --hot-pink-rgb: 250, 38, 160; /* Hot Pink */
-  --fire-red-rgb: 245, 23, 32; /* Fire Red */
-  --error-rgb: 239, 68, 68;
-  --success-rgb: 16, 185, 129;
-  --warning-rgb: 245, 158, 11;
-  --black-rgb: 0, 0, 0;
-  --white-rgb: 255, 255, 255;
-
-  /* Effects */
-  --shadow-sm: 0 1px 2px var(--shadow-color);
-  --shadow-md:
-    0 4px 6px -1px var(--shadow-color), 0 2px 4px -2px var(--shadow-color);
-  --shadow-lg:
-    0 10px 15px -3px var(--shadow-color), 0 4px 6px -4px var(--shadow-color);
-  --shadow-xl:
-    0 20px 25px -5px var(--shadow-color), 0 8px 10px -6px var(--shadow-color);
-  --text-shadow-sm: 0 2px 8px rgba(var(--black-rgb), 0.2);
-  --text-shadow-lg: 0 2px 12px rgba(var(--black-rgb), 0.4);
-  --shadow-color: rgb(0 0 0 / 40%);
-  --shadow-color-light: rgb(0 0 0 / 15%);
-  --shadow-color-medium: rgb(0 0 0 / 25%);
-  --shadow-color-strong: rgb(0 0 0 / 35%);
-
-  /* * Overlay Colors */
-  --overlay-light: rgb(0 0 0 / 25%);
-  --overlay-medium: rgb(0 0 0 / 40%);
-  --overlay-dark: rgb(0 0 0 / 55%);
-  --overlay-darker: rgb(0 0 0 / 65%);
-
-  /* * Vibrant Overlay Options */
-  --overlay-cyan: rgba(var(--neon-cyan-rgb), 0.1);
-  --overlay-pink: rgba(var(--hot-pink-rgb), 0.1);
-  --overlay-red: rgba(var(--fire-red-rgb), 0.1);
-  --overlay-cyan-medium: rgba(var(--neon-cyan-rgb), 0.2);
-  --overlay-pink-medium: rgba(var(--hot-pink-rgb), 0.2);
-  --overlay-red-medium: rgba(var(--fire-red-rgb), 0.2);
-
-  /* Typography */
-  --font-sans: "Inter", system-ui, -apple-system, sans-serif;
-  --font-serif: "Playfair Display", georgia, serif;
-  --font-mono: "JetBrains Mono", monospace;
-  --text-xs: 0.75rem;
-  --text-sm: 0.875rem;
-  --text-base: 1rem;
-  --text-lg: 1.125rem;
-  --text-xl: 1.25rem;
-  --text-2xl: 1.5rem;
-  --text-3xl: 1.875rem;
-  --text-4xl: 2.25rem;
-  --text-5xl: 3rem;
-  --text-responsive-xs: clamp(0.75rem, 1.5vw, 0.875rem);
-  --text-responsive-sm: clamp(0.875rem, 1.75vw, 1rem);
-  --text-responsive-base: clamp(1rem, 2vw, 1.125rem);
-  --text-responsive-lg: clamp(1.125rem, 2.25vw, 1.25rem);
-  --text-responsive-xl: clamp(1.25rem, 2.5vw, 1.5rem);
-  --text-responsive-2xl: clamp(1.5rem, 3vw, 2rem);
-
-  /* Spacing */
-  --space-1: 0.25rem;
-  --space-2: 0.5rem;
-  --space-3: 0.75rem;
-  --space-4: 1rem;
-  --space-5: 1.25rem;
-  --space-6: 1.5rem;
-  --space-8: 2rem;
-  --space-10: 2.5rem;
-  --space-12: 3rem;
-  --space-16: 4rem;
-  --space-20: 5rem;
-  --space-24: 6rem;
-
-  /* Layout */
-  --container-max-width: 1400px;
-
-  /* Border Radius */
-  --radius-sm: 0.375rem;
-  --radius-md: 0.5rem;
-  --radius-lg: 0.75rem;
-  --radius-xl: 1rem;
-  --radius-2xl: 1.5rem;
-  --radius-full: 9999px;
-
-  /* Transitions */
-  --transition-all: all 0.2s cubic-bezier(0.4, 0, 0.2, 1);
-  --transition-transform: transform 0.2s cubic-bezier(0.4, 0, 0.2, 1);
-  --transition-opacity: opacity 0.2s cubic-bezier(0.4, 0, 0.2, 1);
-  --transition-smooth: 0.3s cubic-bezier(0.4, 0, 0.2, 1);
-  --transition-bounce: 0.5s cubic-bezier(0.68, -0.55, 0.265, 1.55);
-  --transition-theme: 0.3s ease;
-
-  /* Easing */
-  --ease-out: cubic-bezier(0.4, 0, 0.2, 1);
-  --ease-out-expo: cubic-bezier(0.16, 1, 0.3, 1);
-  --ease-in-out-expo: cubic-bezier(0.87, 0, 0.13, 1);
-  --ease-elastic: cubic-bezier(0.68, -0.6, 0.32, 1.6);
-
-  /* Animation Duration */
-  --duration-fast: 150ms;
-  --duration-normal: 250ms;
-  --duration-slow: 350ms;
-
-  /* Z-Index */
-  --z-negative: -1;
-  --z-0: 0;
-  --z-10: 10;
-  --z-20: 20;
-  --z-30: 30;
-  --z-40: 40;
-  --z-50: 50;
-  --z-elevate: 1;
-  --z-sticky: 100;
-  --z-drawer: 200;
-  --z-modal: 300;
-  --z-popover: 400;
-  --z-toast: 500;
-
-  /* Mobile-specific spacing and sizing */
-  --mobile-padding: 1rem;
-  --mobile-margin: 0.75rem;
-  --mobile-border-radius: 0.5rem;
-  --mobile-card-padding: 1rem;
-  --mobile-button-height: 44px; /* Touch-friendly button height */
-  --mobile-input-height: 48px; /* Touch-friendly input height */
-
-  /* Theme colors - Updated with new brand colors */
-  --primary-color: var(--charcoal); /* #2c3e40 */
-  --primary-light: rgb(44 62 64 / 10%); /* Charcoal with opacity */
-  --primary-dark: var(--primary-900);
-  --secondary-color: var(--blue-gray); /* #809fb0 */
-  --accent-color: var(--mimosa); /* #e8bf76 */
-  --highlight-color: var(--gold); /* #f1a438 */
-
-  /* Text colors - WCAG AA compliant contrast ratios */
-  --text-primary: #fff; /* Pure white for maximum contrast */
-  --text-secondary: #f8fafc; /* Enhanced brightness for better contrast */
-  --text-tertiary: #e2e8f0; /* Bright for better contrast */
-
-  /* Background colors - Improved contrast for WCAG compliance */
-  --background-color: #0f1419; /* Darker background for better contrast */
-  --card-background: #1e293b; /* Darker card background for better contrast */
-  --card-border: #334155; /* Darker border for better contrast */
-  --card-hover: #475569; /* Enhanced hover state for better contrast */
-  --border-color: #334155; /* Consistent border color */
-  --surface-color: #1e293b; /* Darker surface */
-  --header-background: #1e293b; /* Darker header for better contrast */
-  --header-border: #334155; /* Darker header border */
-
-  /* Legacy dark-mode variables for backward compatibility */
-  --surface-dark: #1e293b; /* Darker charcoal for better contrast */
-  --card-background-dark: #1e293b; /* Darker charcoal for better contrast */
-  --card-hover-dark: #475569; /* Enhanced hover state for better contrast */
-  --border-color-dark: #334155; /* Darker borders for better contrast */
-  --text-primary-dark: #fff;
-  --text-secondary-dark: #e2e8f0;
-  --button-primary-bg: var(--charcoal);
-  --button-primary-hover: var(--primary-700);
-  --button-secondary-bg: rgb(255 255 255 / 10%);
-  --button-secondary-hover: rgb(255 255 255 / 18%);
-  --button-text-light: white;
-
-  /* * New Vibrant Semantic Colors */
-  --vibrant-accent: var(--neon-cyan);
-  --vibrant-highlight: var(--hot-pink);
-  --vibrant-alert: var(--fire-red);
-  --vibrant-success: var(--neon-cyan);
-  --vibrant-warning: var(--hot-pink);
-  --vibrant-error: var(--fire-red);
-}
-
-/* Light Theme Overrides */
-body.light-theme {
-  --primary-color: var(--primary-600);
-  --primary-light: var(--primary-100);
-  --primary-dark: var(--primary-800);
-  --surface-color: #f1f5f9; /* * Darker surface color */
-  --background-color: #f8fafc; /* * Darker background color */
-  --text-primary: #0f172a; /* Enhanced contrast for WCAG compliance */
-  --text-secondary: #1e293b; /* Enhanced contrast for WCAG compliance */
-  --text-tertiary: #334155; /* Enhanced contrast for WCAG compliance */
-  --border-color: #cbd5e1;
-  --card-background: #fff; /* * Keep cards white for contrast */
-  --card-border: #cbd5e1;
-  --card-hover: #e2e8f0; /* * Darker hover state */
-  --header-background: #fff; /* * Keep header white for contrast */
-  --header-border: #cbd5e1; /* * Darker border */
-  --shadow-subtle: 0 1px 3px rgb(0 0 0 / 8%); /* * Subtle shadow for light theme */
-  --shadow-medium: 0 4px 12px rgb(0 0 0 / 12%); /* * Medium shadow for light theme */
-
-  /* Synced dark-mode variables for components using legacy names */
-  --surface-dark: #f1f5f9; /* * Updated to match new surface color */
-  --card-background-dark: #fff; /* * Keep cards white */
-  --card-hover-dark: #e2e8f0; /* * Updated to match new hover color */
-  --border-color-dark: #cbd5e1;
-  --text-primary-dark: #0f172a;
-  --text-secondary-dark: #1e293b;
-  --button-primary-bg: var(--primary-600);
-  --button-primary-hover: var(--primary-700);
-  --button-secondary-bg: rgb(
-    0 0 0 / 8%
-  ); /* * Slightly more visible secondary button */
-  --button-secondary-hover: rgb(0 0 0 / 15%); /* * More visible hover state */
-  --button-text-light: white;
-
-  /* * Start section colors for light theme */
-  --start-section-bg-start: #e2e8f0; /* * Darker start color */
-  --start-section-bg-end: #cbd5e1; /* * Darker end color */
-  --start-section-border: #94a3b8; /* * Darker border */
-  --start-section-pattern: #64748b; /* * Subtle pattern color */
-  --accent-subtle: rgb(100 116 139 / 15%); /* * Subtle accent for light theme */
-  --accent-medium: rgb(100 116 139 / 25%); /* * Medium accent for light theme */
-
-  /* NameCard selected state variables */
-  --namecard-selected-bg: linear-gradient(135deg, var(--primary-50), var(--primary-100));
-  --namecard-selected-border: var(--primary-500);
-  --namecard-selected-description: var(--primary-600);
-}
-
-/* Dark Theme Overrides */
-body.dark-theme {
-  --primary-color: var(--primary-400);
-  --primary-light: var(--primary-700);
-  --primary-dark: var(--primary-200);
-  --surface-color: #0f172a; /* * Darker surface for better contrast */
-  --background-color: #020617; /* * Darker background for better contrast */
-  --text-primary: #f8fafc;
-  --text-secondary: #e2e8f0;
-  --text-tertiary: #cbd5e1;
-  --border-color: #1e293b; /* * Darker border for better contrast */
-  --card-background: #0f172a; /* * Darker card background */
-  --card-border: #1e293b; /* * Darker card border */
-  --card-hover: #1e293b; /* * Darker hover state */
-  --header-background: #0f172a; /* * Darker header background */
-  --header-border: #1e293b; /* * Darker header border */
-
-  /* Synced light-mode variables for components using legacy names */
-  --surface-dark: #0f172a; /* * Updated to match new surface color */
-  --card-background-dark: #0f172a; /* * Updated to match new card background */
-  --card-hover-dark: #1e293b; /* * Updated to match new hover color */
-  --border-color-dark: #1e293b; /* * Updated to match new border color */
-  --text-primary-dark: #f8fafc;
-  --text-secondary-dark: #e2e8f0;
-  --button-primary-bg: var(--primary-500);
-  --button-primary-hover: var(--primary-400);
-  --button-secondary-bg: rgb(255 255 255 / 12%); /* * Slightly more visible */
-  --button-secondary-hover: rgb(255 255 255 / 25%); /* * More visible hover */
-  --button-text-light: #0f1419;
-  --shadow-subtle: 0 1px 3px rgb(0 0 0 / 25%); /* * Subtle shadow for dark theme */
-  --shadow-medium: 0 4px 12px rgb(0 0 0 / 35%); /* * Medium shadow for dark theme */
-
-  /* * Start section colors for dark theme */
-  --start-section-bg-start: #1e293b; /* * Darker start color for better contrast */
-  --start-section-bg-end: #334155; /* * Darker end color for better contrast */
-  --start-section-border: #475569; /* * Darker border for better contrast */
-  --start-section-pattern: #64748b; /* * Subtle pattern color */
-  --accent-subtle: rgb(255 255 255 / 8%); /* * Subtle accent for dark theme */
-  --accent-medium: rgb(255 255 255 / 15%); /* * Medium accent for dark theme */
-
-  /* NameCard selected state variables */
-  --namecard-selected-bg: linear-gradient(135deg, var(--primary-700), var(--primary-800));
-  --namecard-selected-border: var(--primary-400);
-  --namecard-selected-description: var(--primary-300);
-}
-
-/* High Contrast Mode */
-@media (prefers-contrast: more) {
-  :root {
-    --primary-600: #1a1f2e;
-    --error-600: #dc2626;
-    --success-600: #059669;
-    --warning-600: #b45309;
-
-    /* Enhanced contrast for high contrast mode */
-    --text-primary: #fff;
-    --text-secondary: #fff;
-    --background-color: #000;
-    --card-background: #1a1a1a;
-    --border-color: #fff;
-    --accent-color: #ff0;
-  }
-
-  /* Enhanced focus indicators for high contrast */
-  :focus-visible {
-    outline: 4px solid var(--accent-color);
-    outline-offset: 4px;
-  }
-
-  /* Enhanced button contrast */
-  button {
-    color: var(--text-primary);
-    background-color: var(--card-background);
-    border: 3px solid var(--border-color);
-  }
-
-  button:hover:not(:disabled) {
-    color: var(--background-color);
-    background-color: var(--accent-color);
-  }
-}
->>>>>>> 2db1e932
-
 /* =====================
    Global UI Utilities
    Reusable primitives for buttons, cards, text, spacing
@@ -3578,34 +3130,22 @@
     width: 30px;
     height: 30px;
   }
-<<<<<<< HEAD
-  
-=======
->>>>>>> 2db1e932
+
   .cat-background__cat--1 {
     top: 10%;
     left: 5%;
   }
-<<<<<<< HEAD
-
-=======
->>>>>>> 2db1e932
+
   .cat-background__cat--2 {
     top: 20%;
     right: 10%;
   }
-<<<<<<< HEAD
-
-=======
->>>>>>> 2db1e932
+
   .cat-background__cat--3 {
     bottom: 15%;
     left: 15%;
   }
-<<<<<<< HEAD
-
-=======
->>>>>>> 2db1e932
+
   .cat-background__cat--4 {
     right: 5%;
     bottom: 25%;
@@ -3617,47 +3157,29 @@
     width: 25px;
     height: 25px;
   }
-<<<<<<< HEAD
-  
-=======
-
->>>>>>> 2db1e932
   .cat-background__cat--1 {
     top: 8%;
     left: 3%;
   }
-<<<<<<< HEAD
-
-=======
->>>>>>> 2db1e932
+
   .cat-background__cat--2 {
     top: 18%;
     right: 8%;
   }
-<<<<<<< HEAD
-
-=======
->>>>>>> 2db1e932
+
   .cat-background__cat--3 {
     bottom: 12%;
     left: 12%;
   }
-<<<<<<< HEAD
-
-=======
->>>>>>> 2db1e932
+
   .cat-background__cat--4 {
     right: 3%;
     bottom: 22%;
   }
-<<<<<<< HEAD
-
 
 /* Limit global button resets to layout regions to avoid module collisions */
 .layout button,
 .main-content button {
   /* move previous global button declarations here if needed */
-}
-=======
->>>>>>> 2db1e932
+
 }