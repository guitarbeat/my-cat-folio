--- conflicted
+++ resolved
@@ -3552,13 +3552,11 @@
   .cat-background__cat--2 { top: 18%; right: 8%; }
   .cat-background__cat--3 { bottom: 12%; left: 12%; }
   .cat-background__cat--4 { right: 3%; bottom: 22%; }
-<<<<<<< HEAD
-=======
-}
+
 
 /* Limit global button resets to layout regions to avoid module collisions */
 .layout button,
 .main-content button {
   /* move previous global button declarations here if needed */
->>>>>>> 8c1c33a5
+
 }