--- conflicted
+++ resolved
@@ -541,10 +541,6 @@
             </div>
           </div>
 
-<<<<<<< HEAD
-          {error && <p className={styles.errorMessage} role="alert" aria-live="polite">{error}</p>}
-          {success && <p className={styles.successMessage} role="status" aria-live="polite">{success}</p>}
-=======
           {error && (
             <InlineError
               error={error}
@@ -554,11 +550,10 @@
               showRetry={false}
               showDismiss={true}
               size="medium"
-              className={styles.formError}
+              className={styles.loginError}
             />
           )}
           {success && <p className={styles.successMessage}>{success}</p>}
->>>>>>> 859d639d
 
           <button
             type="submit"
