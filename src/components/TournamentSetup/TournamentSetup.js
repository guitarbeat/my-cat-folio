/**
 * @module TournamentSetup
 * @description Wizard for selecting cat names and starting a tournament.
 */
<<<<<<< HEAD
import React, { useState, useEffect } from 'react';
import { supabase, getNamesWithDescriptions } from '../../supabase/supabaseClient';
import devLog from '../../utils/logger';
import { LoadingSpinner, NameCard, ErrorBoundary } from '../';
import useNameOptions from '../../supabase/useNameOptions';
import styles from './TournamentSetup.module.css';
=======
import React, { useState, useEffect } from "react";
import {
  supabase,
  getNamesWithDescriptions,
} from "../../supabase/supabaseClient";
import { LoadingSpinner, NameCard, ErrorBoundary } from "../";
import useNameOptions from "../../supabase/useNameOptions";
import styles from "./TournamentSetup.module.css";
>>>>>>> 841f38b4

const CAT_IMAGES = [
  "IMG_4844.jpg",
  "IMG_4845.jpg",
  "IMG_4846.jpg",
  "IMG_4847.jpg",
  "IMG_5044.JPEG",
  "IMG_5071.JPG",
];

const DEFAULT_DESCRIPTION = "A name as unique as your future companion";

const WelcomeSection = ({ isExpanded, setIsExpanded }) => (
  <div className={styles.welcomeSection}>
    <h2>yo, help me pick a name ✌️</h2>
    <div
      className={`${styles.welcomeText} ${isExpanded ? styles.expanded : ""}`}
    >
      <button
        className={styles.expandToggle}
        onClick={() => setIsExpanded(!isExpanded)}
        aria-expanded={isExpanded}
        aria-controls="welcome-instructions"
      >
        <span className={styles.toggleText}>
          {isExpanded ? "Hide Instructions" : "Show Instructions"}
        </span>
        <span className={styles.toggleIcon}>{isExpanded ? "−" : "+"}</span>
      </button>
      <div id="welcome-instructions" className={styles.instructionsContent}>
        <p>here's how it works:</p>
        <ol className={styles.tournamentSteps}>
          <li>pick some names you vibe with</li>
          <li>vote on your faves in 1v1 battles</li>
          <li>watch the best name win</li>
          <li>that's it!</li>
        </ol>
      </div>
    </div>
  </div>
);

const NameCounter = ({ selectedCount, totalCount, onSelectAll }) => (
  <div className={styles.nameCount}>
    <div className={styles.countAndSelect}>
      <span className={styles.countText}>
        {selectedCount === 0
          ? "Pick some pawsome names! 🐾"
          : `${selectedCount} Names Selected`}
      </span>
      <button
        onClick={onSelectAll}
        className={styles.selectAllButton}
        aria-label={
          selectedCount === totalCount
            ? "Clear all selections"
            : "Select all names"
        }
      >
        {selectedCount === totalCount ? "✨ Start Fresh" : "🎲 Select All"}
      </button>
    </div>
    {selectedCount === 1 && (
      <span className={styles.helperText} role="alert">
        Just one more to start! 🎯
      </span>
    )}
  </div>
);

const NameSelection = ({ selectedNames, availableNames, onToggleName }) => (
  <div className={styles.nameSelection}>
    <h2 className={styles.heading}>Pick multiple names you sorta like</h2>
    <p className={styles.selectionGuide}>
      You can pick as many as you want, but 2 is the minimum to start. The more
      you pick, the longer the tournament will take.
    </p>

    <div className={styles.cardsContainer}>
      {availableNames.map((nameObj) => (
        <NameCard
          key={nameObj.id}
          name={nameObj.name}
          description={nameObj.description || DEFAULT_DESCRIPTION}
          isSelected={selectedNames.some((n) => n.id === nameObj.id)}
          onClick={() => onToggleName(nameObj)}
          size="small"
          // shortcutHint={`Press Enter to ${selectedNames.some(n => n.id === nameObj.id) ? 'deselect' : 'select'} ${nameObj.name}`}
        />
      ))}
    </div>
  </div>
);

const StartButton = ({ selectedNames, onStart }) => {
  const validateNames = (names) => {
    return names.every(
      (nameObj) =>
        nameObj &&
        typeof nameObj === "object" &&
        nameObj.name &&
        typeof nameObj.name === "string" &&
        nameObj.id,
    );
  };

  const handleStart = () => {
    if (!validateNames(selectedNames)) {
      console.error("Invalid name objects detected:", selectedNames);
      return;
    }
    onStart(selectedNames);
  };

  return (
    <div className={styles.startSection}>
      <button
        onClick={handleStart}
        className={styles.startButton}
        disabled={selectedNames.length < 2}
        aria-label={
          selectedNames.length < 2
            ? "Select at least 2 names to start"
            : "Start Tournament"
        }
      >
        {selectedNames.length < 2 ? (
          <>
            Need {2 - selectedNames.length} More Name
            {selectedNames.length === 0 ? "s" : ""} 🎯
          </>
        ) : (
          <>Start Tournament! 🏆</>
        )}
      </button>
    </div>
  );
};

const NameSuggestionSection = () => {
  const [name, setName] = useState("");
  const [description, setDescription] = useState("");
  const [error, setError] = useState("");
  const [success, setSuccess] = useState("");
  const { addNameOption, loading } = useNameOptions();

  const handleSubmit = async (e) => {
    e.preventDefault();
    setError("");
    setSuccess("");

    if (!name.trim()) {
      setError("Please enter a name");
      return;
    }

    if (!description.trim()) {
      setError("Please enter a description");
      return;
    }

    try {
      await addNameOption(name.trim(), description.trim());
      setSuccess("Thank you for your suggestion!");
      setName("");
      setDescription("");
    } catch (err) {
      setError("Failed to add name. It might already exist.");
    }
  };

  return (
    <div className={styles.suggestionSection}>
      <div className={styles.suggestionCard}>
        <h2>Suggest a Cat Name</h2>
        <p className={styles.suggestionIntro}>
          Have a great cat name in mind? Share it with the community!
        </p>

        <form onSubmit={handleSubmit} className={styles.suggestionForm}>
          <div className={styles.formGroup}>
            <label htmlFor="suggestion-name">Name</label>
            <input
              type="text"
              id="suggestion-name"
              value={name}
              onChange={(e) => setName(e.target.value)}
              placeholder="Enter a cat name"
              maxLength={50}
              disabled={loading}
            />
          </div>

          <div className={styles.formGroup}>
            <label htmlFor="suggestion-description">Description</label>
            <textarea
              id="suggestion-description"
              value={description}
              onChange={(e) => setDescription(e.target.value)}
              placeholder="Tell us about this name's meaning or origin"
              maxLength={500}
              disabled={loading}
            />
          </div>

          {error && <p className={styles.errorMessage}>{error}</p>}
          {success && <p className={styles.successMessage}>{success}</p>}

          <button
            type="submit"
            className={styles.submitButton}
            disabled={loading}
          >
            {loading ? "Submitting..." : "Submit Name"}
          </button>
        </form>
      </div>
    </div>
  );
};

function useTournamentSetup(onStart) {
  const [availableNames, setAvailableNames] = useState([]);
  const [selectedNames, setSelectedNames] = useState([]);
  const [isLoading, setIsLoading] = useState(true);
  const [enlargedImage, setEnlargedImage] = useState(null);
  const [error, setError] = useState(null);

  useEffect(() => {
    const fetchNames = async () => {
      try {
        setIsLoading(true);
        setError(null);

        // Get all names and hidden names in parallel for efficiency
        const [namesData, { data: hiddenData, error: hiddenError }] =
          await Promise.all([
            getNamesWithDescriptions(),
            supabase.from("hidden_names").select("name_id"),
          ]);

        if (hiddenError) {
          throw hiddenError;
        }

        // Create Set of hidden IDs for O(1) lookup
        const hiddenIds = new Set(
          hiddenData?.map((item) => item.name_id) || [],
        );

        // Filter out hidden names
        const filteredNames = namesData.filter(
          (name) => !hiddenIds.has(name.id),
        );

        // Sort names alphabetically for better UX
<<<<<<< HEAD
        const sortedNames = filteredNames.sort((a, b) => a.name.localeCompare(b.name));
        
        devLog('🎮 TournamentSetup: Data loaded', {
=======
        const sortedNames = filteredNames.sort((a, b) =>
          a.name.localeCompare(b.name),
        );

        console.log("🎮 TournamentSetup: Data loaded", {
>>>>>>> 841f38b4
          availableNames: sortedNames.length,
          hiddenNames: hiddenIds.size,
          userPreferences: hiddenData?.length || 0,
        });

        setAvailableNames(sortedNames);

        // If any currently selected names are now hidden, remove them
        setSelectedNames((prev) =>
          prev.filter((name) => !hiddenIds.has(name.id)),
        );
      } catch (err) {
        console.error("Error fetching names:", err);
        setError(`Failed to load names: ${err.message}`);
      } finally {
        setIsLoading(false);
      }
    };

    fetchNames();
  }, []); // Empty dependency array since we only want to fetch once on mount

  const toggleName = (nameObj) => {
    setSelectedNames((prev) => {
      const newSelectedNames = prev.some((n) => n.id === nameObj.id)
        ? prev.filter((n) => n.id !== nameObj.id)
        : [...prev, nameObj];

      // Log the updated selected names
<<<<<<< HEAD
      devLog('🎮 TournamentSetup: Selected names updated', newSelectedNames);
=======
      console.log(
        "🎮 TournamentSetup: Selected names updated",
        newSelectedNames,
      );
>>>>>>> 841f38b4
      return newSelectedNames;
    });
  };

  const handleSelectAll = () => {
    setSelectedNames(
      selectedNames.length === availableNames.length ? [] : [...availableNames],
    );
  };

  return {
    availableNames,
    selectedNames,
    isLoading,
    error,
    enlargedImage,
    setEnlargedImage,
    toggleName,
    handleSelectAll,
  };
}

function TournamentSetupContent({ onStart }) {
  const {
    availableNames,
    selectedNames,
    isLoading,
    error,
    enlargedImage,
    setEnlargedImage,
    toggleName,
    handleSelectAll,
  } = useTournamentSetup(onStart);

  const [isExpanded, setIsExpanded] = useState(false);
  const [openImages, setOpenImages] = useState([]);

  const handleImageOpen = (image) => {
    setOpenImages((prev) => {
      if (prev.some((img) => img.src === image)) {
        return prev;
      }
      return [
        ...prev,
        {
          src: image,
          position: { x: 0, y: 0 },
          isDragging: false,
          dragStart: { x: 0, y: 0 },
          isMinimized: false,
          size: { width: 90, height: 90 },
          isResizing: false,
          resizeStart: { x: 0, y: 0 },
        },
      ];
    });
  };

  const handleImageClose = (imageSrc) => {
    setOpenImages((prev) => prev.filter((img) => img.src !== imageSrc));
  };

  const handleMinimize = (imageSrc) => {
    setOpenImages((prev) =>
      prev.map((img) => {
        if (img.src === imageSrc) {
          return {
            ...img,
            isMinimized: !img.isMinimized,
          };
        }
        return img;
      }),
    );
  };

  const handleMouseDown = (imageSrc, e) => {
    setOpenImages((prev) =>
      prev.map((img) => {
        if (img.src === imageSrc) {
          return {
            ...img,
            isDragging: true,
            dragStart: {
              x: e.clientX - img.position.x,
              y: e.clientY - img.position.y,
            },
          };
        }
        return img;
      }),
    );
  };

  const handleMouseMove = (e) => {
    setOpenImages((prev) =>
      prev.map((img) => {
        if (img.isDragging) {
          return {
            ...img,
            position: {
              x: e.clientX - img.dragStart.x,
              y: e.clientY - img.dragStart.y,
            },
          };
        }
        return img;
      }),
    );
  };

  const handleMouseUp = () => {
    setOpenImages((prev) =>
      prev.map((img) => ({
        ...img,
        isDragging: false,
      })),
    );
  };

  const handleResizeStart = (imageSrc, e, handle) => {
    e.stopPropagation();
    setOpenImages((prev) =>
      prev.map((img) => {
        if (img.src === imageSrc) {
          return {
            ...img,
            isResizing: true,
            resizeHandle: handle,
            resizeStart: {
              x: e.clientX,
              y: e.clientY,
            },
          };
        }
        return img;
      }),
    );
  };

  const handleResizeMove = (e) => {
    setOpenImages((prev) =>
      prev.map((img) => {
        if (img.isResizing) {
          const deltaX = e.clientX - img.resizeStart.x;
          const deltaY = e.clientY - img.resizeStart.y;
          const aspectRatio = img.size.width / img.size.height;

          let newWidth = img.size.width;
          let newHeight = img.size.height;

          switch (img.resizeHandle) {
            case "nw":
              newWidth = Math.max(200, img.size.width - deltaX);
              newHeight = newWidth / aspectRatio;
              break;
            case "ne":
              newWidth = Math.max(200, img.size.width + deltaX);
              newHeight = newWidth / aspectRatio;
              break;
            case "sw":
              newWidth = Math.max(200, img.size.width - deltaX);
              newHeight = newWidth / aspectRatio;
              break;
            case "se":
              newWidth = Math.max(200, img.size.width + deltaX);
              newHeight = newWidth / aspectRatio;
              break;
          }

          return {
            ...img,
            size: {
              width: newWidth,
              height: newHeight,
            },
            resizeStart: {
              x: e.clientX,
              y: e.clientY,
            },
          };
        }
        return img;
      }),
    );
  };

  const handleResizeEnd = () => {
    setOpenImages((prev) =>
      prev.map((img) => ({
        ...img,
        isResizing: false,
        resizeHandle: null,
      })),
    );
  };

  useEffect(() => {
    const hasDragging = openImages.some((img) => img.isDragging);
    const hasResizing = openImages.some((img) => img.isResizing);

    if (hasDragging || hasResizing) {
      window.addEventListener(
        "mousemove",
        hasResizing ? handleResizeMove : handleMouseMove,
      );
      window.addEventListener(
        "mouseup",
        hasResizing ? handleResizeEnd : handleMouseUp,
      );
      return () => {
        window.removeEventListener(
          "mousemove",
          hasResizing ? handleResizeMove : handleMouseMove,
        );
        window.removeEventListener(
          "mouseup",
          hasResizing ? handleResizeEnd : handleMouseUp,
        );
      };
    }
  }, [openImages]);

  if (isLoading) {
    return <LoadingSpinner />;
  }

  if (error) {
    return (
      <div className={styles.container}>
        <div className={styles.header}>
          <h2>Error Loading Names</h2>
          <p className={styles.errorMessage}>{error}</p>
        </div>
      </div>
    );
  }

  if (availableNames.length === 0) {
    return (
      <div className={styles.container}>
        <h2>No Names Available</h2>
        <p className={styles.errorMessage}>
          There are no names available for the tournament at this time.
        </p>
      </div>
    );
  }

  return (
    <div className={styles.container}>
      <div className={styles.tournamentLayout}>
        <aside className={styles.photoSidebar}>
          <div className={styles.photoSidebarContent}>
            <h3>Name This Star! 🌟</h3>
            <p>Help choose a name worthy of this fabulous feline</p>
            <div className={styles.photoGrid}>
              {CAT_IMAGES.map((image, index) => (
                <div
                  key={image}
                  className={styles.photoThumbnail}
                  onClick={() => handleImageOpen(image)}
                  role="button"
                  tabIndex={0}
                  aria-label={`View cat photo ${index + 1}`}
                >
                  <img
                    src={`/images/${image}`}
                    alt={`Cat photo ${index + 1}`}
                    loading="lazy"
                    decoding="async"
                    width="200"
                    height="200"
                  />
                </div>
              ))}
            </div>
          </div>

          <NameSuggestionSection />
        </aside>

        <main className={styles.namesContent}>
          <WelcomeSection
            isExpanded={isExpanded}
            setIsExpanded={setIsExpanded}
          />

          <NameSelection
            selectedNames={selectedNames}
            availableNames={availableNames}
            onToggleName={toggleName}
          />

          <NameCounter
            selectedCount={selectedNames.length}
            totalCount={availableNames.length}
            onSelectAll={handleSelectAll}
          />

          {selectedNames.length >= 2 && (
            <StartButton selectedNames={selectedNames} onStart={onStart} />
          )}
        </main>

        {openImages.map((image) => (
          <div
            key={image.src}
            className={`${styles.overlayBackdrop} ${image.isMinimized ? styles.minimized : ""}`}
            onClick={() => handleImageClose(image.src)}
          >
            <div className={styles.overlayContent}>
              <div
                className={styles.imageWrapper}
                style={{
                  width: `${image.size.width}%`,
                  height: `${image.size.height}%`,
                  transform: `translate(${image.position.x}px, ${image.position.y}px)`,
                }}
              >
                <img
                  src={`/images/${image.src}`}
                  alt="Enlarged cat photo"
                  className={`${styles.enlargedImage} ${image.isMinimized ? styles.minimizedImage : ""}`}
                  style={{
                    cursor: image.isDragging ? "grabbing" : "grab",
                  }}
                  onMouseDown={(e) => {
                    e.stopPropagation();
                    handleMouseDown(image.src, e);
                  }}
                  loading="eager"
                  decoding="async"
                />
                {!image.isMinimized && (
                  <>
                    <div
                      className={`${styles.resizeHandle} ${styles.nw}`}
                      onMouseDown={(e) => handleResizeStart(image.src, e, "nw")}
                    />
                    <div
                      className={`${styles.resizeHandle} ${styles.ne}`}
                      onMouseDown={(e) => handleResizeStart(image.src, e, "ne")}
                    />
                    <div
                      className={`${styles.resizeHandle} ${styles.sw}`}
                      onMouseDown={(e) => handleResizeStart(image.src, e, "sw")}
                    />
                    <div
                      className={`${styles.resizeHandle} ${styles.se}`}
                      onMouseDown={(e) => handleResizeStart(image.src, e, "se")}
                    />
                  </>
                )}
              </div>
              <div className={styles.imageControls}>
                <button
                  className={styles.minimizeButton}
                  onClick={(e) => {
                    e.stopPropagation();
                    handleMinimize(image.src);
                  }}
                  aria-label={
                    image.isMinimized ? "Maximize image" : "Minimize image"
                  }
                >
                  {image.isMinimized ? "↗" : "↙"}
                </button>
                <button
                  className={styles.closeButton}
                  onClick={(e) => {
                    e.stopPropagation();
                    handleImageClose(image.src);
                  }}
                >
                  ×
                </button>
              </div>
              <p className={styles.imageInstructions}>
                Click and drag to pan • Drag corners to resize • Press ESC or
                click outside to close
              </p>
            </div>
          </div>
        ))}
      </div>
    </div>
  );
}

function TournamentSetup(props) {
  return (
    <ErrorBoundary>
      <TournamentSetupContent {...props} />
    </ErrorBoundary>
  );
}

export default TournamentSetup;<|MERGE_RESOLUTION|>--- conflicted
+++ resolved
@@ -2,23 +2,13 @@
  * @module TournamentSetup
  * @description Wizard for selecting cat names and starting a tournament.
  */
-<<<<<<< HEAD
 import React, { useState, useEffect } from 'react';
 import { supabase, getNamesWithDescriptions } from '../../supabase/supabaseClient';
 import devLog from '../../utils/logger';
 import { LoadingSpinner, NameCard, ErrorBoundary } from '../';
 import useNameOptions from '../../supabase/useNameOptions';
 import styles from './TournamentSetup.module.css';
-=======
-import React, { useState, useEffect } from "react";
-import {
-  supabase,
-  getNamesWithDescriptions,
-} from "../../supabase/supabaseClient";
-import { LoadingSpinner, NameCard, ErrorBoundary } from "../";
-import useNameOptions from "../../supabase/useNameOptions";
-import styles from "./TournamentSetup.module.css";
->>>>>>> 841f38b4
+
 
 const CAT_IMAGES = [
   "IMG_4844.jpg",
@@ -275,17 +265,11 @@
         );
 
         // Sort names alphabetically for better UX
-<<<<<<< HEAD
+
         const sortedNames = filteredNames.sort((a, b) => a.name.localeCompare(b.name));
         
         devLog('🎮 TournamentSetup: Data loaded', {
-=======
-        const sortedNames = filteredNames.sort((a, b) =>
-          a.name.localeCompare(b.name),
-        );
-
-        console.log("🎮 TournamentSetup: Data loaded", {
->>>>>>> 841f38b4
+
           availableNames: sortedNames.length,
           hiddenNames: hiddenIds.size,
           userPreferences: hiddenData?.length || 0,
@@ -315,14 +299,8 @@
         : [...prev, nameObj];
 
       // Log the updated selected names
-<<<<<<< HEAD
       devLog('🎮 TournamentSetup: Selected names updated', newSelectedNames);
-=======
-      console.log(
-        "🎮 TournamentSetup: Selected names updated",
-        newSelectedNames,
-      );
->>>>>>> 841f38b4
+
       return newSelectedNames;
     });
   };
