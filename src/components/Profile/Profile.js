--- conflicted
+++ resolved
@@ -42,11 +42,7 @@
   RadialLinearScale,
 );
 
-// Constants and Configurations
-<<<<<<< HEAD
-
-=======
->>>>>>> 3906b7cb
+
 const TIME_FILTERS = ["All Time", "Today", "This Week", "This Month"];
 export const DEFAULT_RATING = 1500;
 const ACTIVE_THRESHOLD = 3600000; // 1 hour in milliseconds
